# Copyright European Organization for Nuclear Research (CERN)
#
# Licensed under the Apache License, Version 2.0 (the "License");
# You may not use this file except in compliance with the License.
# You may obtain a copy of the License at http://www.apache.org/licenses/LICENSE-2.0
#
# Authors:
# - Vincent Garonne, <vincent.garonne@cern.ch>, 2012-2014
# - Mario Lassnig, <mario.lassnig@cern.ch>, 2013-2018
# - Cedric Serfon, <cedric.serfon@cern.ch>, 2013-2018
# - Wen Guan, <wen.guan@cern.ch>, 2014-2016
# - Joaquin Bogado, <jbogadog@cern.ch>, 2016
# - Martin Barisits, <martin.barisits@cern.ch>, 2017
# - Eric Vaandering, <ewv@fnal.gov>, 2018

"""
Methods common to different conveyor submitter daemons.
"""
import datetime
import logging
import time
import traceback

from rucio.common.exception import InvalidRSEExpression
from rucio.common.utils import chunks
from rucio.core import request, transfer as transfer_core
from rucio.core.monitor import record_counter, record_timer
from rucio.core.rse import list_rses
from rucio.core.rse_expression_parser import parse_expression
from rucio.db.sqla.constants import RequestState
from rucio.rse import rsemanager as rsemgr
from rucio.common.config import config_get

USER_ACTIVITY = ['user', 'user_test']
USER_TRANSFERS = config_get('conveyor', 'user_transfers', False, None)


def submit_transfer(external_host, job, submitter='submitter', process=0, thread=0, timeout=None, user_transfer_job=False):
    """
    Submit a transfer or staging request

    :param external_host:   FTS server to submit to.
    :param job:             Job dictionary.
    :param submitter:       Name of the submitting entity.
    :param process:         Process which submits.
    :param thread:          Thread which submits.
    :param timeout:         Timeout
    """

    # prepare submitting
    xfers_ret = {}

    try:
        print job
        for file in job['files']:
            file_metadata = file['metadata']
            request_id = file_metadata['request_id']
            log_str = '%s:%s PREPARING REQUEST %s DID %s:%s TO SUBMITTING STATE PREVIOUS %s FROM %s TO %s USING %s ' % (process, thread,
                                                                                                                        file_metadata['request_id'],
                                                                                                                        file_metadata['scope'],
                                                                                                                        file_metadata['name'],
                                                                                                                        file_metadata['previous_attempt_id'] if 'previous_attempt_id' in file_metadata else None,
                                                                                                                        file['sources'],
                                                                                                                        file['destinations'],
                                                                                                                        external_host)
            xfers_ret[request_id] = {'state': RequestState.SUBMITTING, 'external_host': external_host, 'external_id': None, 'dest_url': file['destinations'][0]}
            logging.info("%s" % (log_str))
            xfers_ret[request_id]['file'] = file
        logging.debug("%s:%s start to prepare transfer" % (process, thread))
        transfer_core.prepare_sources_for_transfers(xfers_ret)
        logging.debug("%s:%s finished to prepare transfer" % (process, thread))
    except:
        logging.error("%s:%s Failed to prepare requests %s state to SUBMITTING(Will not submit jobs but return directly) with error: %s" % (process, thread, list(xfers_ret.keys()), traceback.format_exc()))
        return

    # submit the job
    eid = None
    try:
        ts = time.time()
        logging.info("%s:%s About to submit job to %s with timeout %s" % (process, thread, external_host, timeout))
        eid = transfer_core.submit_bulk_transfers(external_host,
                                                  files=job['files'],
                                                  transfertool='fts3',
                                                  job_params=job['job_params'],
                                                  timeout=timeout,
                                                  user_transfer_job=user_transfer_job)
        duration = time.time() - ts
        logging.info("%s:%s Submit job %s to %s in %s seconds" % (process, thread, eid, external_host, duration))
        record_timer('daemons.conveyor.%s.submit_bulk_transfer.per_file' % submitter, (time.time() - ts) * 1000 / len(job['files']))
        record_counter('daemons.conveyor.%s.submit_bulk_transfer' % submitter, len(job['files']))
        record_timer('daemons.conveyor.%s.submit_bulk_transfer.files' % submitter, len(job['files']))
    except Exception as error:
        logging.error("Failed to submit a job with error %s: %s" % (str(error), traceback.format_exc()))

    # register transfer
    xfers_ret = {}
    try:
        for file in job['files']:
            file_metadata = file['metadata']
            request_id = file_metadata['request_id']
            log_str = '%s:%s COPYING REQUEST %s DID %s:%s USING %s' % (process, thread, file_metadata['request_id'], file_metadata['scope'], file_metadata['name'], external_host)
            if eid:
                xfers_ret[request_id] = {'scope': file_metadata['scope'],
                                         'name': file_metadata['name'],
                                         'state': RequestState.SUBMITTED,
                                         'external_host': external_host,
                                         'external_id': eid,
                                         'request_type': file.get('request_type', None),
                                         'dst_rse': file_metadata.get('dst_rse', None),
                                         'src_rse': file_metadata.get('src_rse', None),
                                         'src_rse_id': file_metadata['src_rse_id'],
                                         'metadata': file_metadata}
                log_str += 'with state(%s) with eid(%s)' % (RequestState.SUBMITTED, eid)
                logging.info("%s" % (log_str))
            else:
                xfers_ret[request_id] = {'scope': file_metadata['scope'],
                                         'name': file_metadata['name'],
                                         'state': RequestState.SUBMISSION_FAILED,
                                         'external_host': external_host,
                                         'external_id': None,
                                         'request_type': file.get('request_type', None),
                                         'dst_rse': file_metadata.get('dst_rse', None),
                                         'src_rse': file_metadata.get('src_rse', None),
                                         'src_rse_id': file_metadata['src_rse_id'],
                                         'metadata': file_metadata}
                log_str += 'with state(%s) with eid(%s)' % (RequestState.SUBMISSION_FAILED, None)
                logging.warn("%s" % (log_str))
        logging.debug("%s:%s start to register transfer state" % (process, thread))
        transfer_core.set_transfers_state(xfers_ret, datetime.datetime.utcnow())
        logging.debug("%s:%s finished to register transfer state" % (process, thread))
    except:
        logging.error("%s:%s Failed to register transfer state with error: %s" % (process, thread, traceback.format_exc()))
        try:
            if eid:
                logging.info("%s:%s Cancel transfer %s on %s" % (process, thread, eid, external_host))
                request.cancel_request_external_id(eid, external_host)
        except:
            logging.error("%s:%s Failed to cancel transfers %s on %s with error: %s" % (process, thread, eid, external_host, traceback.format_exc()))


def bulk_group_transfer(transfers, policy='rule', group_bulk=200, fts_source_strategy='auto', max_time_in_queue=None):
    """
    Group transfers in bulk based on certain criterias

    :param transfers:             List of transfers to group.
    :param plicy:                 Policy to use to group.
    :param group_bulk:            Bulk sizes.
    :param fts_source_strategy:   Strategy to group fts sources
    :param max_time_in_queue:     Maximum time in queue
    :return:                      List of grouped transfers.
    """

    grouped_transfers = {}
    grouped_jobs = {}

    for request_id in transfers:
        transfer = transfers[request_id]

        verify_checksum = transfer.get('verify_checksum', 'both')
        file = {'sources': transfer['sources'],
                'destinations': transfer['dest_urls'],
                'metadata': transfer['file_metadata'],
                'filesize': int(transfer['file_metadata']['filesize']),
                'checksum': None,
                'verify_checksum': verify_checksum,
                'selection_strategy': fts_source_strategy,
                'request_type': transfer['file_metadata'].get('request_type', None),
                'activity': str(transfer['file_metadata']['activity'])}
        if file['metadata'].get('verify_checksum', True):
            if 'md5' in list(file['metadata'].keys()) and file['metadata']['md5']:
                file['checksum'] = 'MD5:%s' % str(file['metadata']['md5'])
            if 'adler32' in list(file['metadata'].keys()) and file['metadata']['adler32']:
                file['checksum'] = 'ADLER32:%s' % str(file['metadata']['adler32'])

<<<<<<< HEAD
        external_host = transfer['external_host']
        scope = file['metadata']['scope']
        activity = file['activity']

        if external_host not in grouped_transfers:
            grouped_transfers[external_host] = {}
            if USER_TRANSFERS not in ['cms']:
                grouped_jobs[external_host] = []
            elif activity in USER_ACTIVITY:
                grouped_jobs[external_host] = {}
                if scope not in grouped_transfers[external_host]:
                    grouped_transfers[external_host][scope] = {}
                    grouped_jobs[external_host][scope] = []

        job_params = {'verify_checksum': True if file['checksum'] and file['metadata'].get('verify_checksum', True) else False,
=======
        job_params = {'verify_checksum': verify_checksum,
>>>>>>> 503e2e9a
                      'copy_pin_lifetime': transfer['copy_pin_lifetime'] if transfer['copy_pin_lifetime'] else -1,
                      'bring_online': transfer['bring_online'] if transfer['bring_online'] else None,
                      'job_metadata': {'issuer': 'rucio'},  # finaly job_meta will like this. currently job_meta will equal file_meta to include request_id and etc.
                      'overwrite': transfer['overwrite'],
                      'priority': 3,
                      's3alternate': True}

        # Don't put optional & missing keys in the parameters
        if transfer['dest_spacetoken']:
            job_params.update({'spacetoken': transfer['dest_spacetoken']})
        if transfer['src_spacetoken']:
            job_params.update({'source_spacetoken': transfer['src_spacetoken']})

        if max_time_in_queue:
            if transfer['file_metadata']['activity'] in max_time_in_queue:
                job_params['max_time_in_queue'] = max_time_in_queue[transfer['file_metadata']['activity']]
            elif 'default' in max_time_in_queue:
                job_params['max_time_in_queue'] = max_time_in_queue['default']

        # for multiple source replicas, no bulk submission
        if len(transfer['sources']) > 1:
            job_params['job_metadata']['multi_sources'] = True
            if USER_TRANSFERS not in ['cms']:
                grouped_jobs[external_host].append({'files': [file], 'job_params': job_params})
            elif activity in USER_ACTIVITY:
                grouped_jobs[external_host][scope].append({'files': [file], 'job_params': job_params})
        else:
            job_params['job_metadata']['multi_sources'] = False
            job_key = '%s,%s,%s,%s,%s,%s,%s,%s' % (job_params['verify_checksum'], job_params.get('spacetoken', None),
                                                   job_params['copy_pin_lifetime'],
                                                   job_params['bring_online'], job_params['job_metadata'],
                                                   job_params.get('source_spacetoken', None),
                                                   job_params['overwrite'], job_params['priority'])
            if 'max_time_in_queue' in job_params:
                job_key = job_key + ',%s' % job_params['max_time_in_queue']

            if job_key not in grouped_transfers[external_host]:
                if USER_TRANSFERS not in ['cms']:
                    grouped_transfers[external_host][job_key] = {}
                elif activity in USER_ACTIVITY:
                    grouped_transfers[external_host][scope][job_key] = {}

            if policy == 'rule':
                policy_key = '%s' % (transfer['rule_id'])
            if policy == 'dest':
                policy_key = '%s' % (file['metadata']['dst_rse'])
            if policy == 'src_dest':
                policy_key = '%s,%s' % (file['metadata']['src_rse'], file['metadata']['dst_rse'])
            if policy == 'rule_src_dest':
                policy_key = '%s,%s,%s' % (transfer['rule_id'], file['metadata']['src_rse'], file['metadata']['dst_rse'])
            # maybe here we need to hash the key if it's too long

            if USER_TRANSFERS not in ['cms']:
                if policy_key not in grouped_transfers[external_host][job_key]:
                    grouped_transfers[external_host][job_key][policy_key] = {'files': [file], 'job_params': job_params}
                else:
                    grouped_transfers[external_host][job_key][policy_key]['files'].append(file)
            elif activity in USER_ACTIVITY:
                if policy_key not in grouped_transfers[external_host][scope][job_key]:
                    grouped_transfers[external_host][scope][job_key][policy_key] = {'files': [file], 'job_params': job_params}
                else:
                    grouped_transfers[external_host][scope][job_key][policy_key]['files'].append(file)

    # for jobs with different job_key, we cannot put in one job.
    for external_host in grouped_transfers:
        if USER_TRANSFERS not in ['cms']:
            for job_key in grouped_transfers[external_host]:
                # for all policy groups in job_key, the job_params is the same.
                for policy_key in grouped_transfers[external_host][job_key]:
                    job_params = grouped_transfers[external_host][job_key][policy_key]['job_params']
                    for xfers_files in chunks(grouped_transfers[external_host][job_key][policy_key]['files'], group_bulk):
                        # for the last small piece, just submit it.
                        grouped_jobs[external_host].append({'files': xfers_files, 'job_params': job_params})
        elif activity in USER_ACTIVITY:
            for scope_key in grouped_transfers[external_host]:
                for job_key in grouped_transfers[external_host][scope_key]:
                    # for all policy groups in job_key, the job_params is the same.
                    for policy_key in grouped_transfers[external_host][scope_key][job_key]:
                        job_params = grouped_transfers[external_host][scope_key][job_key][policy_key]['job_params']
                        for xfers_files in chunks(grouped_transfers[external_host][scope_key][job_key][policy_key]['files'], group_bulk):
                            # for the last small piece, just submit it.
                            grouped_jobs[external_host][scope_key].append({'files': xfers_files, 'job_params': job_params})

    return grouped_jobs


def get_conveyor_rses(rses=None, include_rses=None, exclude_rses=None):
    """
    Get a list of rses for conveyor

    :param rses:          List of rses
    :param include_rses:  RSEs to include
    :param exclude_rses:  RSEs to exclude
    :return:              List of working rses
    """
    working_rses = []
    rses_list = list_rses()
    if rses:
        working_rses = [rse for rse in rses_list if rse['rse'] in rses]

    if include_rses:
        try:
            parsed_rses = parse_expression(include_rses, session=None)
        except InvalidRSEExpression as error:
            logging.error("Invalid RSE exception %s to include RSEs" % (include_rses))
        else:
            for rse in parsed_rses:
                if rse not in working_rses:
                    working_rses.append(rse)

    if not (rses or include_rses):
        working_rses = rses_list

    if exclude_rses:
        try:
            parsed_rses = parse_expression(exclude_rses, session=None)
        except InvalidRSEExpression as error:
            logging.error("Invalid RSE exception %s to exclude RSEs: %s" % (exclude_rses, error))
        else:
            working_rses = [rse for rse in working_rses if rse not in parsed_rses]

    working_rses = [rsemgr.get_rse_info(rse['rse']) for rse in working_rses]
    return working_rses<|MERGE_RESOLUTION|>--- conflicted
+++ resolved
@@ -172,7 +172,6 @@
             if 'adler32' in list(file['metadata'].keys()) and file['metadata']['adler32']:
                 file['checksum'] = 'ADLER32:%s' % str(file['metadata']['adler32'])
 
-<<<<<<< HEAD
         external_host = transfer['external_host']
         scope = file['metadata']['scope']
         activity = file['activity']
@@ -188,9 +187,6 @@
                     grouped_jobs[external_host][scope] = []
 
         job_params = {'verify_checksum': True if file['checksum'] and file['metadata'].get('verify_checksum', True) else False,
-=======
-        job_params = {'verify_checksum': verify_checksum,
->>>>>>> 503e2e9a
                       'copy_pin_lifetime': transfer['copy_pin_lifetime'] if transfer['copy_pin_lifetime'] else -1,
                       'bring_online': transfer['bring_online'] if transfer['bring_online'] else None,
                       'job_metadata': {'issuer': 'rucio'},  # finaly job_meta will like this. currently job_meta will equal file_meta to include request_id and etc.
