# Copyright European Organization for Nuclear Research (CERN)
#
# Licensed under the Apache License, Version 2.0 (the "License");
# You may not use this file except in compliance with the License.
# You may obtain a copy of the License at
# http://www.apache.org/licenses/LICENSE-2.0
#
# Authors:
# - Martin Barisits <martin.barisits@cern.ch>, 2014-2017
# - Mario Lassnig <mario.lassnig@cern.ch>, 2014
# - Vincent Garonne <vgaronne@gmail.com>, 2014-2018
# - Cedric Serfon <cedric.serfon@cern.ch>, 2015
# - Hannes Hansen <hannes.jakob.hansen@cern.ch>, 2018
# - Robert Illingworth, <illingwo@fnal.gov>, 2019
#
# PY3K COMPATIBLE

import logging
import sys

from datetime import datetime

from sqlalchemy.orm.exc import NoResultFound
from sqlalchemy import func

from rucio.common.config import config_get
from rucio.common.exception import InsufficientTargetRSEs
from rucio.core.rse import get_rse
from rucio.db.sqla import models
from rucio.db.sqla.constants import LockState, RuleGrouping, ReplicaState, RequestType, DIDType, OBSOLETE
from rucio.db.sqla.session import transactional_session

logging.basicConfig(stream=sys.stdout,
                    level=getattr(logging,
                                  config_get('common', 'loglevel',
                                             raise_exception=False,
                                             default='DEBUG').upper()),
                    format='%(asctime)s\t%(process)d\t%(levelname)s\t%(message)s')


@transactional_session
def apply_rule_grouping(datasetfiles, locks, replicas, source_replicas, rseselector, rule, preferred_rse_ids=[], source_rses=[], session=None):
    """
    Apply rule grouping to files.

    :param datasetfiles:       Dict holding all datasets and files.
    :param locks:              Dict holding all locks.
    :param replicas:           Dict holding all replicas.
    :param source_replicas:    Dict holding all source_replicas.
    :param rseselector:        The RSESelector to be used.
    :param rule:               The rule object.
    :param preferred_rse_ids:  Preferred RSE's to select.
    :param source_rses:        RSE ids of eglible source replicas.
    :param session:            Session of the db.
    :returns:                  List of replicas to create, List of locks to create, List of transfers to create
    :raises:                   InsufficientQuota, InsufficientTargetRSEs, RSEOverQuota
    :attention:                This method modifies the contents of the locks and replicas input parameters.
    """

    # locks_to_create =     {'rse_id': [locks]}
    # replicas_to_create =  {'rse_id': [replicas]}
    # transfers_to_create = [{'dest_rse_id':, 'scope':, 'name':, 'request_type':, 'metadata':}]

    if rule.grouping == RuleGrouping.NONE:
        replicas_to_create, locks_to_create,\
            transfers_to_create = __apply_rule_to_files_none_grouping(datasetfiles=datasetfiles,
                                                                      locks=locks,
                                                                      replicas=replicas,
                                                                      source_replicas=source_replicas,
                                                                      rseselector=rseselector,
                                                                      rule=rule,
                                                                      preferred_rse_ids=preferred_rse_ids,
                                                                      source_rses=source_rses,
                                                                      session=session)
    elif rule.grouping == RuleGrouping.ALL:
        replicas_to_create, locks_to_create,\
            transfers_to_create = __apply_rule_to_files_all_grouping(datasetfiles=datasetfiles,
                                                                     locks=locks,
                                                                     replicas=replicas,
                                                                     source_replicas=source_replicas,
                                                                     rseselector=rseselector,
                                                                     rule=rule,
                                                                     preferred_rse_ids=preferred_rse_ids,
                                                                     source_rses=source_rses,
                                                                     session=session)
    else:  # rule.grouping == RuleGrouping.DATASET:
        replicas_to_create, locks_to_create,\
            transfers_to_create = __apply_rule_to_files_dataset_grouping(datasetfiles=datasetfiles,
                                                                         locks=locks,
                                                                         replicas=replicas,
                                                                         source_replicas=source_replicas,
                                                                         rseselector=rseselector,
                                                                         rule=rule,
                                                                         preferred_rse_ids=preferred_rse_ids,
                                                                         source_rses=source_rses,
                                                                         session=session)

    return replicas_to_create, locks_to_create, transfers_to_create


@transactional_session
def repair_stuck_locks_and_apply_rule_grouping(datasetfiles, locks, replicas, source_replicas, rseselector, rule, source_rses, session=None):
    """
    Apply rule grouping to files.

    :param datasetfiles:       Dict holding all datasets and files.
    :param locks:              Dict holding all locks.
    :param replicas:           Dict holding all replicas.
    :param source_replicas:    Dict holding all source_replicas.
    :param rseselector:        The RSESelector to be used.
    :param rule:               The rule object.
    :param source_rses:        RSE ids of eglible source_rses.
    :param session:            Session of the db.
    :returns:                  List of replicas to create, List of locks to create, List of transfers to create, List of locks to Delete
    :raises:                   InsufficientQuota, InsufficientTargetRSEs
    :attention:                This method modifies the contents of the locks and replicas input parameters.
    """

    # locks_to_create =     {'rse_id': [locks]}
    # replicas_to_create =  {'rse_id': [replicas]}
    # transfers_to_create = [{'dest_rse_id':, 'scope':, 'name':, 'request_type':, 'metadata':}]
    # locks_to_delete =     {'rse_id': [locks]}

    if rule.grouping == RuleGrouping.NONE:
        replicas_to_create, locks_to_create, transfers_to_create,\
            locks_to_delete = __repair_stuck_locks_with_none_grouping(datasetfiles=datasetfiles,
                                                                      locks=locks,
                                                                      replicas=replicas,
                                                                      source_replicas=source_replicas,
                                                                      rseselector=rseselector,
                                                                      rule=rule,
                                                                      source_rses=source_rses,
                                                                      session=session)
    elif rule.grouping == RuleGrouping.ALL:
        replicas_to_create, locks_to_create, transfers_to_create,\
            locks_to_delete = __repair_stuck_locks_with_all_grouping(datasetfiles=datasetfiles,
                                                                     locks=locks,
                                                                     replicas=replicas,
                                                                     source_replicas=source_replicas,
                                                                     rseselector=rseselector,
                                                                     rule=rule,
                                                                     source_rses=source_rses,
                                                                     session=session)
    else:
        replicas_to_create, locks_to_create, transfers_to_create,\
            locks_to_delete = __repair_stuck_locks_with_dataset_grouping(datasetfiles=datasetfiles,
                                                                         locks=locks,
                                                                         replicas=replicas,
                                                                         source_replicas=source_replicas,
                                                                         rseselector=rseselector,
                                                                         rule=rule,
                                                                         source_rses=source_rses,
                                                                         session=session)
    return replicas_to_create, locks_to_create, transfers_to_create, locks_to_delete


@transactional_session
def create_transfer_dict(dest_rse_id, request_type, scope, name, rule, lock=None, bytes=None, md5=None, adler32=None, ds_scope=None, ds_name=None, lifetime=None, activity=None, retry_count=None, session=None):
    """
    This method creates a transfer dictionary and returns it

    :param dest_rse_id:   The destination RSE id.
    :param request_Type:  The request type.
    :param scope:         The scope of the file.
    :param name:          The name of the file.
    :param rule:          The rule responsible for the transfer.
    :param lock:          The lock responsible for the transfer.
    :param bytes:         The filesize of the file in bytes.
    :param md5:           The md5 checksum of the file.
    :param adler32:       The adler32 checksum of the file.
    :param ds_scope:      Dataset the file belongs to.
    :param ds_name:       Dataset the file belongs to.
    :param lifetime:      Lifetime in the case of STAGIN requests.
    :param activity:      Activity to be used.
    :param session:       Session of the db.
    :returns:             Request dictionary.
    """
    attributes = {'activity': activity or rule.activity or 'default',
                  'source_replica_expression': rule.source_replica_expression,
                  'lifetime': lifetime,
                  'ds_scope': ds_scope,
                  'ds_name': ds_name,
                  'bytes': bytes,
                  'md5': md5,
                  'adler32': adler32,
                  'priority': rule.priority,
                  # 'allow_tape_source': has_account_attribute(account=rule.account, key='admin', session=session)}
                  'allow_tape_source': True}

    return {'dest_rse_id': dest_rse_id,
            'scope': scope,
            'name': name,
            'rule_id': rule.id,
            'attributes': attributes,
            'request_type': request_type,
            'retry_count': retry_count,
            'account': rule.account,
            'requested_at': lock.created_at if lock else rule.created_at}


@transactional_session
def __apply_rule_to_files_none_grouping(datasetfiles, locks, replicas, source_replicas, rseselector, rule, preferred_rse_ids=[], source_rses=[], session=None):
    """
    Apply a rule to files with NONE grouping.

    :param datasetfiles:       Dict holding all datasets and files.
    :param locks:              Dict holding all locks.
    :param replicas:           Dict holding all replicas.
    :param source_replicas:    Dict holding all source_replicas.
    :param rseselector:        The RSESelector to be used.
    :param rule:               The rule object.
    :param preferred_rse_ids:  Preferred RSE's to select.
    :param source_rses:        RSE ids of eglible source replicas.
    :param session:            Session of the db.
    :returns:                  replicas_to_create, locks_to_create, transfers_to_create
    :raises:                   InsufficientAccountLimit, InsufficientTargetRSEs
    :attention:                This method modifies the contents of the locks and replicas input parameters.
    """
    locks_to_create = {}            # {'rse_id': [locks]}
    replicas_to_create = {}         # {'rse_id': [replicas]}
    transfers_to_create = []        # [{'dest_rse_id':, 'scope':, 'name':, 'request_type':, 'metadata':}]

    for dataset in datasetfiles:
        selected_rse_ids = []
        for file in dataset['files']:
            if len([lock for lock in locks[(file['scope'], file['name'])] if lock.rule_id == rule.id]) == rule.copies:
                # Nothing to do as the file already has the requested amount of locks
                continue
<<<<<<< HEAD
            if not preferred_rse_ids:
                rse_tuples = rseselector.select_rse(size=file['bytes'],
                                                    preferred_rse_ids=[replica.rse_id for replica in replicas[(file['scope'], file['name'])] if replica.state in [ReplicaState.AVAILABLE, ReplicaState.COPYING, ReplicaState.TEMPORARY_UNAVAILABLE]],
                                                    blacklist=[replica.rse_id for replica in replicas[(file['scope'], file['name'])] if replica.state == ReplicaState.BEING_DELETED])
=======
            rse_coverage = {replica.rse_id: file['bytes'] for replica in replicas[(file['scope'], file['name'])] if replica.state in (ReplicaState.AVAILABLE, ReplicaState.COPYING)}
            if len(preferred_rse_ids) == 0:
                rse_tuples = rseselector.select_rse(size=file['bytes'],
                                                    preferred_rse_ids=rse_coverage.keys(),
                                                    blacklist=[replica.rse_id for replica in replicas[(file['scope'], file['name'])] if replica.state == ReplicaState.BEING_DELETED],
                                                    existing_rse_size=rse_coverage)
>>>>>>> c7fea0fb
            else:
                rse_tuples = rseselector.select_rse(size=file['bytes'],
                                                    preferred_rse_ids=preferred_rse_ids,
                                                    blacklist=[replica.rse_id for replica in replicas[(file['scope'], file['name'])] if replica.state == ReplicaState.BEING_DELETED],
                                                    existing_rse_size=rse_coverage)
            for rse_tuple in rse_tuples:
                if len([lock for lock in locks[(file['scope'], file['name'])] if lock.rule_id == rule.id and lock.rse_id == rse_tuple[0]]) == 1:
                    # Due to a bug a lock could have been already submitted for this, in that case, skip it
                    continue
                __create_lock_and_replica(file=file,
                                          dataset=dataset,
                                          rule=rule,
                                          rse_id=rse_tuple[0],
                                          staging_area=rse_tuple[1],
                                          availability_write=rse_tuple[2],
                                          locks_to_create=locks_to_create,
                                          locks=locks,
                                          source_rses=source_rses,
                                          replicas_to_create=replicas_to_create,
                                          replicas=replicas,
                                          source_replicas=source_replicas,
                                          transfers_to_create=transfers_to_create,
                                          session=session)
                selected_rse_ids.append(rse_tuple[0])
        if dataset['scope'] is not None:
            for rse_id in list(set(selected_rse_ids)):
                try:
                    session.query(models.CollectionReplica).filter(models.CollectionReplica.scope == dataset['scope'],
                                                                   models.CollectionReplica.name == dataset['name'],
                                                                   models.CollectionReplica.rse_id == rse_id).one()
                except NoResultFound:
                    models.CollectionReplica(scope=dataset['scope'],
                                             name=dataset['name'],
                                             did_type=DIDType.DATASET,
                                             rse_id=rse_id,
                                             bytes=0,
                                             length=0,
                                             available_bytes=0,
                                             available_replicas_cnt=0,
                                             state=ReplicaState.UNAVAILABLE).save(session=session)
                    models.UpdatedCollectionReplica(scope=dataset['scope'],
                                                    name=dataset['name'],
                                                    did_type=DIDType.DATASET).save(flush=False, session=session)

    return replicas_to_create, locks_to_create, transfers_to_create


@transactional_session
def __apply_rule_to_files_all_grouping(datasetfiles, locks, replicas, source_replicas, rseselector, rule, preferred_rse_ids=[], source_rses=[], session=None):
    """
    Apply a rule to files with ALL grouping.

    :param datasetfiles:       Dict holding all datasets and files.
    :param locks:              Dict holding all locks.
    :param replicas:           Dict holding all replicas.
    :param source_replicas:    Dict holding all source_replicas.
    :param rseselector:        The RSESelector to be used.
    :param rule:               The rule object.
    :param preferred_rse_ids:  Preferred RSE's to select.
    :param source_rses:        RSE ids of eglible source replicas.
    :param session:            Session of the db.
    :returns:                  replicas_to_create, locks_to_create, transfers_to_create
    :raises:                   InsufficientQuota, InsufficientTargetRSEs
    :attention:                This method modifies the contents of the locks and replicas input parameters.
    """
    locks_to_create = {}            # {'rse_id': [locks]}
    replicas_to_create = {}         # {'rse_id': [replicas]}
    transfers_to_create = []        # [{'dest_rse_id':, 'scope':, 'name':, 'request_type':, 'metadata':}]

    bytes = 0
    rse_coverage = {}  # {'rse_id': coverage }
    blacklist = set()
    for dataset in datasetfiles:
        for file in dataset['files']:
            bytes += file['bytes']
            for replica in replicas[(file['scope'], file['name'])]:
                if replica.state == ReplicaState.BEING_DELETED:
                    blacklist.add(replica.rse_id)
                    continue
                if replica.state in [ReplicaState.AVAILABLE, ReplicaState.COPYING, ReplicaState.TEMPORARY_UNAVAILABLE]:
                    if replica.rse_id in rse_coverage:
                        rse_coverage[replica.rse_id] += file['bytes']
                    else:
                        rse_coverage[replica.rse_id] = file['bytes']

    if not preferred_rse_ids:
        rse_tuples = rseselector.select_rse(size=bytes,
                                            preferred_rse_ids=[x[0] for x in sorted(rse_coverage.items(), key=lambda tup: tup[1], reverse=True)],
                                            blacklist=list(blacklist),
                                            prioritize_order_over_weight=True,
                                            existing_rse_size=rse_coverage)
    else:
        rse_tuples = rseselector.select_rse(size=bytes,
                                            preferred_rse_ids=preferred_rse_ids,
                                            blacklist=list(blacklist),
                                            existing_rse_size=rse_coverage)
    for rse_tuple in rse_tuples:
        for dataset in datasetfiles:
            for file in dataset['files']:
                if len([lock for lock in locks[(file['scope'], file['name'])] if lock.rule_id == rule.id]) == rule.copies:
                    continue
                if len([lock for lock in locks[(file['scope'], file['name'])] if lock.rule_id == rule.id and lock.rse_id == rse_tuple[0]]) == 1:
                    # Due to a bug a lock could have been already submitted for this, in that case, skip it
                    continue
                __create_lock_and_replica(file=file,
                                          dataset=dataset,
                                          rule=rule,
                                          rse_id=rse_tuple[0],
                                          staging_area=rse_tuple[1],
                                          availability_write=rse_tuple[2],
                                          locks_to_create=locks_to_create,
                                          locks=locks,
                                          source_rses=source_rses,
                                          replicas_to_create=replicas_to_create,
                                          replicas=replicas,
                                          source_replicas=source_replicas,
                                          transfers_to_create=transfers_to_create,
                                          session=session)
            # Add a DatasetLock to the DB
            if dataset['scope'] is not None:
                try:
                    session.query(models.DatasetLock).filter(models.DatasetLock.scope == dataset['scope'],
                                                             models.DatasetLock.name == dataset['name'],
                                                             models.DatasetLock.rule_id == rule.id,
                                                             models.DatasetLock.rse_id == rse_tuple[0]).one()
                except NoResultFound:
                    # Get dataset Information
                    is_open, bytes, length = True, 0, 0
                    try:
                        is_open, bytes, length = session.query(models.DataIdentifier.is_open,
                                                               models.DataIdentifier.bytes,
                                                               models.DataIdentifier.length).filter_by(scope=dataset['scope'], name=dataset['name']).one()
                    except NoResultFound:
                        pass

                    models.DatasetLock(scope=dataset['scope'],
                                       name=dataset['name'],
                                       rule_id=rule.id,
                                       rse_id=rse_tuple[0],
                                       state=LockState.REPLICATING,
                                       account=rule.account,
                                       length=length if not is_open else None,
                                       bytes=bytes if not is_open else None).save(flush=False, session=session)
            # Add a Dataset Replica to the DB
            if dataset['scope'] is not None:
                try:
                    session.query(models.CollectionReplica).filter(models.CollectionReplica.scope == dataset['scope'],
                                                                   models.CollectionReplica.name == dataset['name'],
                                                                   models.CollectionReplica.rse_id == rse_tuple[0]).one()
                except NoResultFound:
                    models.CollectionReplica(scope=dataset['scope'],
                                             name=dataset['name'],
                                             did_type=DIDType.DATASET,
                                             rse_id=rse_tuple[0],
                                             bytes=0,
                                             length=0,
                                             available_bytes=0,
                                             available_replicas_cnt=0,
                                             state=ReplicaState.UNAVAILABLE).save(session=session)
                    models.UpdatedCollectionReplica(scope=dataset['scope'],
                                                    name=dataset['name'],
                                                    did_type=DIDType.DATASET).save(flush=False, session=session)

    return replicas_to_create, locks_to_create, transfers_to_create


@transactional_session
def __apply_rule_to_files_dataset_grouping(datasetfiles, locks, replicas, source_replicas, rseselector, rule, preferred_rse_ids=[], source_rses=[], session=None):
    """
    Apply a rule to files with ALL grouping.

    :param datasetfiles:       Dict holding all datasets and files.
    :param locks:              Dict holding all locks.
    :param replicas:           Dict holding all replicas.
    :param source_replicas:    Dict holding all source replicas.
    :param rseselector:        The RSESelector to be used.
    :param rule:               The rule object.
    :param preferred_rse_ids:  Preferred RSE's to select.
    :param source_rses:        RSE ids of eglible source replicas.
    :param session:            Session of the db.
    :returns:                  replicas_to_create, locks_to_create, transfers_to_create
    :raises:                   InsufficientQuota, InsufficientTargetRSEs
    :attention:                This method modifies the contents of the locks and replicas input parameters.
    """
    locks_to_create = {}            # {'rse_id': [locks]}
    replicas_to_create = {}         # {'rse_id': [replicas]}
    transfers_to_create = []        # [{'dest_rse_id':, 'scope':, 'name':, 'request_type':, 'metadata':}]

    for dataset in datasetfiles:
        bytes = sum([file['bytes'] for file in dataset['files']])
        rse_coverage = {}  # {'rse_id': coverage }
        blacklist = set()
        for file in dataset['files']:
            for replica in replicas[(file['scope'], file['name'])]:
                if replica.state == ReplicaState.BEING_DELETED:
                    blacklist.add(replica.rse_id)
                    continue
                if replica.state in [ReplicaState.AVAILABLE, ReplicaState.COPYING, ReplicaState.TEMPORARY_UNAVAILABLE]:
                    if replica.rse_id in rse_coverage:
                        rse_coverage[replica.rse_id] += file['bytes']
                    else:
                        rse_coverage[replica.rse_id] = file['bytes']

        if not preferred_rse_ids:
            rse_tuples = rseselector.select_rse(size=bytes,
                                                preferred_rse_ids=[x[0] for x in sorted(rse_coverage.items(), key=lambda tup: tup[1], reverse=True)],
                                                blacklist=list(blacklist),
                                                prioritize_order_over_weight=True,
                                                existing_rse_size=rse_coverage)
        else:
            rse_tuples = rseselector.select_rse(size=bytes,
                                                preferred_rse_ids=preferred_rse_ids,
                                                blacklist=list(blacklist),
                                                existing_rse_size=rse_coverage)
        for rse_tuple in rse_tuples:
            for file in dataset['files']:
                if len([lock for lock in locks[(file['scope'], file['name'])] if lock.rule_id == rule.id]) == rule.copies:
                    continue
                if len([lock for lock in locks[(file['scope'], file['name'])] if lock.rule_id == rule.id and lock.rse_id == rse_tuple[0]]) == 1:
                    # Due to a bug a lock could have been already submitted for this, in that case, skip it
                    continue
                __create_lock_and_replica(file=file,
                                          dataset=dataset,
                                          rule=rule,
                                          rse_id=rse_tuple[0],
                                          staging_area=rse_tuple[1],
                                          availability_write=rse_tuple[2],
                                          locks_to_create=locks_to_create,
                                          locks=locks,
                                          source_rses=source_rses,
                                          replicas_to_create=replicas_to_create,
                                          replicas=replicas,
                                          source_replicas=source_replicas,
                                          transfers_to_create=transfers_to_create,
                                          session=session)
            # Add a DatasetLock to the DB
            if dataset['scope'] is not None:
                try:
                    session.query(models.DatasetLock).filter(models.DatasetLock.scope == dataset['scope'],
                                                             models.DatasetLock.name == dataset['name'],
                                                             models.DatasetLock.rule_id == rule.id,
                                                             models.DatasetLock.rse_id == rse_tuple[0]).one()
                except NoResultFound:
                    # Get dataset Information
                    is_open, bytes, length = True, None, None
                    try:
                        is_open, bytes, length = session.query(models.DataIdentifier.is_open,
                                                               models.DataIdentifier.bytes,
                                                               models.DataIdentifier.length).filter_by(scope=dataset['scope'], name=dataset['name']).one()
                    except NoResultFound:
                        pass

                    models.DatasetLock(scope=dataset['scope'],
                                       name=dataset['name'],
                                       rule_id=rule.id,
                                       rse_id=rse_tuple[0],
                                       state=LockState.REPLICATING,
                                       account=rule.account,
                                       length=length if not is_open else None,
                                       bytes=bytes if not is_open else None).save(flush=False, session=session)

            # Add a Dataset Replica to the DB
            if dataset['scope'] is not None:
                try:
                    session.query(models.CollectionReplica).filter(models.CollectionReplica.scope == dataset['scope'],
                                                                   models.CollectionReplica.name == dataset['name'],
                                                                   models.CollectionReplica.rse_id == rse_tuple[0]).one()
                except NoResultFound:
                    models.CollectionReplica(scope=dataset['scope'],
                                             name=dataset['name'],
                                             did_type=DIDType.DATASET,
                                             rse_id=rse_tuple[0],
                                             bytes=0,
                                             length=0,
                                             available_bytes=0,
                                             available_replicas_cnt=0,
                                             state=ReplicaState.UNAVAILABLE).save(session=session)
                    models.UpdatedCollectionReplica(scope=dataset['scope'],
                                                    name=dataset['name'],
                                                    did_type=DIDType.DATASET).save(flush=False, session=session)

    return replicas_to_create, locks_to_create, transfers_to_create


@transactional_session
def __repair_stuck_locks_with_none_grouping(datasetfiles, locks, replicas, source_replicas, rseselector, rule, source_rses, session=None):
    """
    Apply a rule to files with NONE grouping.

    :param datasetfiles:       Dict holding all datasets and files.
    :param locks:              Dict holding all locks.
    :param replicas:           Dict holding all replicas.
    :param source_replicas:    Dict holding all source_replicas.
    :param rseselector:        The RSESelector to be used.
    :param rule:               The rule object.
    :param source_rses:        RSE ids of eglible source replicas.
    :param session:            Session of the db.
    :returns:                  replicas_to_create, locks_to_create, transfers_to_create, locks_to_delete
    :raises:                   InsufficientAccountLimit, InsufficientTargetRSEs
    :attention:                This method modifies the contents of the locks and replicas input parameters.
    """

    locks_to_create = {}            # {'rse_id': [locks]}
    replicas_to_create = {}         # {'rse_id': [replicas]}
    transfers_to_create = []        # [{'dest_rse_id':, 'scope':, 'name':, 'request_type':, 'metadata':}]
    locks_to_delete = {}            # {'rse_id': [locks]}

    selector_rse_dict = rseselector.get_rse_dictionary()

    # Iterate the datasetfiles structure and search for stuck locks
    for dataset in datasetfiles:
        for file in dataset['files']:
            # Iterate and try to repair STUCK locks
            for lock in [stucked_lock for stucked_lock in locks[(file['scope'], file['name'])] if stucked_lock.rule_id == rule.id and stucked_lock.state == LockState.STUCK]:
                # Check if there are actually already enough locks
                if len([good_lock for good_lock in locks[(file['scope'], file['name'])] if good_lock.rule_id == rule.id and good_lock.state != LockState.STUCK]) >= rule.copies:
                    # Remove the lock
                    logging.debug('There are too many locks for %s:%s for rule %s. Deleting lock', file['scope'], file['name'], str(rule.id))
                    if lock.rse_id in locks_to_delete:
                        locks_to_delete[lock.rse_id].append(lock)
                    else:
                        locks_to_delete[lock.rse_id] = [lock]
                    rule.locks_stuck_cnt -= 1
                    continue
                # Check if the replica is AVAILABLE now
                if [replica for replica in replicas[(file['scope'], file['name'])] if replica.state in [ReplicaState.AVAILABLE, ReplicaState.TEMPORARY_UNAVAILABLE] and replica.rse_id == lock.rse_id]:
                    lock.state = LockState.OK
                    rule.locks_stuck_cnt -= 1
                    rule.locks_ok_cnt += 1
                    # Recalculate the replica_lock_cnt
                    associated_replica = [replica for replica in replicas[(file['scope'], file['name'])] if replica.state in [ReplicaState.AVAILABLE, ReplicaState.TEMPORARY_UNAVAILABLE] and replica.rse_id == lock.rse_id][0]
                    associated_replica.tombstone = None
                    associated_replica.lock_cnt = session.query(func.count(models.ReplicaLock.rule_id)).filter_by(scope=associated_replica.scope, name=associated_replica.name, rse_id=lock.rse_id).one()[0]
                    continue
                # Check if this is a STUCK lock due to source_replica filtering
                if source_rses:
                    associated_replica = [replica for replica in replicas[(file['scope'], file['name'])] if replica.rse_id == lock.rse_id][0]
                    # Check if there is an eglible source replica for this lock
                    if set(source_replicas.get((file['scope'], file['name']), [])).intersection(source_rses) and selector_rse_dict.get(lock.rse_id, {}).get('availability_write', True):
                        __update_lock_replica_and_create_transfer(lock=lock,
                                                                  replica=associated_replica,
                                                                  rule=rule,
                                                                  dataset=dataset,
                                                                  transfers_to_create=transfers_to_create,
                                                                  session=session)
                else:
                    blacklist_rses = [bl_lock.rse_id for bl_lock in locks[(file['scope'], file['name'])] if bl_lock.rule_id == rule.id]
                    try:
                        rse_coverage = {replica.rse_id: file['bytes'] for replica in replicas[(file['scope'], file['name'])] if replica.state in (ReplicaState.AVAILABLE, ReplicaState.COPYING)}
                        rse_tuples = rseselector.select_rse(size=file['bytes'],
<<<<<<< HEAD
                                                            preferred_rse_ids=[replica.rse_id for replica in replicas[(file['scope'], file['name'])] if replica.state in [ReplicaState.AVAILABLE, ReplicaState.COPYING, ReplicaState.TEMPORARY_UNAVAILABLE]],
=======
                                                            preferred_rse_ids=rse_coverage.keys(),
>>>>>>> c7fea0fb
                                                            copies=1,
                                                            blacklist=[replica.rse_id for replica in replicas[(file['scope'], file['name'])] if replica.state == ReplicaState.BEING_DELETED] + blacklist_rses + [lock.rse_id],
                                                            existing_rse_size=rse_coverage)
                        for rse_tuple in rse_tuples:
                            __create_lock_and_replica(file=file,
                                                      dataset=dataset,
                                                      rule=rule,
                                                      rse_id=rse_tuple[0],
                                                      staging_area=rse_tuple[1],
                                                      availability_write=rse_tuple[2],
                                                      locks_to_create=locks_to_create,
                                                      locks=locks,
                                                      source_rses=source_rses,
                                                      replicas_to_create=replicas_to_create,
                                                      replicas=replicas,
                                                      source_replicas=source_replicas,
                                                      transfers_to_create=transfers_to_create,
                                                      session=session)
                            rule.locks_stuck_cnt -= 1
                            __set_replica_unavailable(replica=[replica for replica in replicas[(file['scope'], file['name'])] if replica.rse_id == lock.rse_id][0],
                                                      session=session)
                            if lock.rse_id in locks_to_delete:
                                locks_to_delete[lock.rse_id].append(lock)
                            else:
                                locks_to_delete[lock.rse_id] = [lock]
                    except InsufficientTargetRSEs:
                        # Just retry the already existing lock
                        if __is_retry_required(lock=lock, activity=rule.activity) and selector_rse_dict.get(lock.rse_id, {}).get('availability_write', True):
                            associated_replica = [replica for replica in replicas[(file['scope'], file['name'])] if replica.rse_id == lock.rse_id][0]
                            __update_lock_replica_and_create_transfer(lock=lock,
                                                                      replica=associated_replica,
                                                                      rule=rule,
                                                                      dataset=dataset,
                                                                      transfers_to_create=transfers_to_create,
                                                                      session=session)

    return replicas_to_create, locks_to_create, transfers_to_create, locks_to_delete


@transactional_session
def __repair_stuck_locks_with_all_grouping(datasetfiles, locks, replicas, source_replicas, rseselector, rule, source_rses, session=None):
    """
    Apply a rule to files with ALL grouping.

    :param datasetfiles:       Dict holding all datasets and files.
    :param locks:              Dict holding all locks.
    :param replicas:           Dict holding all replicas.
    :param source_replicas:    Dict holding all source_replicas.
    :param rseselector:        The RSESelector to be used.
    :param rule:               The rule object.
    :param source_rses:        RSE ids of eglible source replicas.
    :param session:            Session of the db.
    :returns:                  replicas_to_create, locks_to_create, transfers_to_create, locks_to_delete
    :raises:                   InsufficientAccountLimit, InsufficientTargetRSEs
    :attention:                This method modifies the contents of the locks and replicas input parameters.
    """

    locks_to_create = {}            # {'rse_id': [locks]}
    replicas_to_create = {}         # {'rse_id': [replicas]}
    transfers_to_create = []        # [{'dest_rse_id':, 'scope':, 'name':, 'request_type':, 'metadata':}]
    locks_to_delete = {}            # {'rse_id': [locks]}

    selector_rse_dict = rseselector.get_rse_dictionary()

    # Iterate the datasetfiles structure and search for stuck locks
    for dataset in datasetfiles:
        for file in dataset['files']:
            # Iterate and try to repair STUCK locks
            for lock in [stucked_lock for stucked_lock in locks[(file['scope'], file['name'])] if stucked_lock.rule_id == rule.id and stucked_lock.state == LockState.STUCK]:
                # Check if there are actually already enough locks
                if len([good_lock for good_lock in locks[(file['scope'], file['name'])] if good_lock.rule_id == rule.id and good_lock.state != LockState.STUCK]) >= rule.copies:
                    # Remove the lock
                    logging.debug('There are too many locks for %s:%s for rule %s. Deleting lock', file['scope'], file['name'], str(rule.id))
                    if lock.rse_id in locks_to_delete:
                        locks_to_delete[lock.rse_id].append(lock)
                    else:
                        locks_to_delete[lock.rse_id] = [lock]
                    rule.locks_stuck_cnt -= 1
                    continue
                # Check if the replica is AVAILABLE now
                if [replica for replica in replicas[(file['scope'], file['name'])] if replica.state in [ReplicaState.AVAILABLE, ReplicaState.TEMPORARY_UNAVAILABLE] and replica.rse_id == lock.rse_id]:
                    lock.state = LockState.OK
                    rule.locks_stuck_cnt -= 1
                    rule.locks_ok_cnt += 1
                    # Recalculate the replica_lock_cnt
                    associated_replica = [replica for replica in replicas[(file['scope'], file['name'])] if replica.state in [ReplicaState.AVAILABLE, ReplicaState.TEMPORARY_UNAVAILABLE] and replica.rse_id == lock.rse_id][0]
                    associated_replica.tombstone = None
                    associated_replica.lock_cnt = session.query(func.count(models.ReplicaLock.rule_id)).filter_by(scope=associated_replica.scope, name=associated_replica.name, rse_id=lock.rse_id).one()[0]
                    continue
                # Check if this is a STUCK lock due to source_replica filtering
                if source_rses:
                    associated_replica = [replica for replica in replicas[(file['scope'], file['name'])] if replica.rse_id == lock.rse_id][0]
                    # Check if there is an eglible source replica for this lock
                    if set(source_replicas.get((file['scope'], file['name']), [])).intersection(source_rses) and selector_rse_dict.get(lock.rse_id, {}).get('availability_write', True):
                        __update_lock_replica_and_create_transfer(lock=lock,
                                                                  replica=associated_replica,
                                                                  rule=rule,
                                                                  dataset=dataset,
                                                                  transfers_to_create=transfers_to_create,
                                                                  session=session)
                else:
                    # Just retry the already existing lock
                    if __is_retry_required(lock=lock, activity=rule.activity) and selector_rse_dict.get(lock.rse_id, {}).get('availability_write', True):
                        associated_replica = [replica for replica in replicas[(file['scope'], file['name'])] if replica.rse_id == lock.rse_id][0]
                        __update_lock_replica_and_create_transfer(lock=lock,
                                                                  replica=associated_replica,
                                                                  rule=rule,
                                                                  dataset=dataset,
                                                                  transfers_to_create=transfers_to_create,
                                                                  session=session)

    return replicas_to_create, locks_to_create, transfers_to_create, locks_to_delete


@transactional_session
def __repair_stuck_locks_with_dataset_grouping(datasetfiles, locks, replicas, source_replicas, rseselector, rule, source_rses, session=None):
    """
    Apply a rule to files with DATASET grouping.

    :param datasetfiles:       Dict holding all datasets and files.
    :param locks:              Dict holding all locks.
    :param replicas:           Dict holding all replicas.
    :param source_replicas:    Dict holding all source_replicas.
    :param rseselector:        The RSESelector to be used.
    :param rule:               The rule object.
    :param source_rses:        RSE ids of eglible source replicas.
    :param session:            Session of the db.
    :returns:                  replicas_to_create, locks_to_create, transfers_to_create, locks_to_delete
    :raises:                   InsufficientAccountLimit, InsufficientTargetRSEs
    :attention:                This method modifies the contents of the locks and replicas input parameters.
    """

    locks_to_create = {}            # {'rse_id': [locks]}
    replicas_to_create = {}         # {'rse_id': [replicas]}
    transfers_to_create = []        # [{'dest_rse_id':, 'scope':, 'name':, 'request_type':, 'metadata':}]
    locks_to_delete = {}            # {'rse_id': [locks]}

    selector_rse_dict = rseselector.get_rse_dictionary()

    # Iterate the datasetfiles structure and search for stuck locks
    for dataset in datasetfiles:
        for file in dataset['files']:
            # Iterate and try to repair STUCK locks
            for lock in [stucked_lock for stucked_lock in locks[(file['scope'], file['name'])] if stucked_lock.rule_id == rule.id and stucked_lock.state == LockState.STUCK]:
                # Check if there are actually already enough locks
                if len([good_lock for good_lock in locks[(file['scope'], file['name'])] if good_lock.rule_id == rule.id and good_lock.state != LockState.STUCK]) >= rule.copies:
                    # Remove the lock
                    logging.debug('There are too many locks for %s:%s for rule %s. Deleting lock', file['scope'], file['name'], str(rule.id))
                    if lock.rse_id in locks_to_delete:
                        locks_to_delete[lock.rse_id].append(lock)
                    else:
                        locks_to_delete[lock.rse_id] = [lock]
                    rule.locks_stuck_cnt -= 1
                    continue
                # Check if the replica is AVAILABLE now
                if [replica for replica in replicas[(file['scope'], file['name'])] if replica.state in [ReplicaState.AVAILABLE, ReplicaState.TEMPORARY_UNAVAILABLE] and replica.rse_id == lock.rse_id]:
                    lock.state = LockState.OK
                    rule.locks_stuck_cnt -= 1
                    rule.locks_ok_cnt += 1
                    # Recalculate the replica_lock_cnt
                    associated_replica = [replica for replica in replicas[(file['scope'], file['name'])] if replica.state in [ReplicaState.AVAILABLE, ReplicaState.TEMPORARY_UNAVAILABLE] and replica.rse_id == lock.rse_id][0]
                    associated_replica.tombstone = None
                    associated_replica.lock_cnt = session.query(func.count(models.ReplicaLock.rule_id)).filter_by(scope=associated_replica.scope, name=associated_replica.name, rse_id=lock.rse_id).one()[0]
                    continue
                # Check if this is a STUCK lock due to source_replica filtering
                if source_rses:
                    associated_replica = [replica for replica in replicas[(file['scope'], file['name'])] if replica.rse_id == lock.rse_id][0]
                    # Check if there is an eglible source replica for this lock
                    if set(source_replicas.get((file['scope'], file['name']), [])).intersection(source_rses) and selector_rse_dict.get(lock.rse_id, {}).get('availability_write', True):
                        __update_lock_replica_and_create_transfer(lock=lock,
                                                                  replica=associated_replica,
                                                                  rule=rule,
                                                                  dataset=dataset,
                                                                  transfers_to_create=transfers_to_create,
                                                                  session=session)
                else:
                    # Just retry the already existing lock
                    if __is_retry_required(lock=lock, activity=rule.activity) and selector_rse_dict.get(lock.rse_id, {}).get('availability_write', True):
                        associated_replica = [replica for replica in replicas[(file['scope'], file['name'])] if replica.rse_id == lock.rse_id][0]
                        __update_lock_replica_and_create_transfer(lock=lock,
                                                                  replica=associated_replica,
                                                                  rule=rule,
                                                                  dataset=dataset,
                                                                  transfers_to_create=transfers_to_create,
                                                                  session=session)

    return replicas_to_create, locks_to_create, transfers_to_create, locks_to_delete


def __is_retry_required(lock, activity):
    """
    :param lock:                 The lock to check.
    :param activity:             The activity of the rule.
    """

    created_at_diff = (datetime.utcnow() - lock.created_at).days * 24 * 3600 + (datetime.utcnow() - lock.created_at).seconds
    updated_at_diff = (datetime.utcnow() - lock.updated_at).days * 24 * 3600 + (datetime.utcnow() - lock.updated_at).seconds

    if activity == 'Express':
        if updated_at_diff > 3600 * 2:
            return True
    elif activity == 'DebugJudge':
        return True
    elif created_at_diff < 24 * 3600:  # First Day
        # Retry every 2 hours
        if updated_at_diff > 3600 * 2:
            return True
    elif created_at_diff < 2 * 24 * 3600:  # Second Day
        # Retry every 4 hours
        if updated_at_diff > 3600 * 4:
            return True
    elif created_at_diff < 3 * 24 * 3600:  # Third Day
        # Retry every 6 hours
        if updated_at_diff > 3600 * 6:
            return True
    else:  # Four and more days
        if updated_at_diff > 3600 * 8:
            return True
    return False


@transactional_session
def __create_lock_and_replica(file, dataset, rule, rse_id, staging_area, availability_write, locks_to_create, locks, source_rses, replicas_to_create, replicas, source_replicas, transfers_to_create, session=None):
    """
    This method creates a lock and if necessary a new replica and fills the corresponding dictionaries.

    :param file:                 File dictionary holding the file information.
    :param dataset:              Dataset dictionary holding the dataset information.
    :param rule:                 Rule object.
    :param rse_id:               RSE id the lock and replica should be created at.
    :param staging_area:         Boolean variable if the RSE is a staging area.
    :param availability_write:   Boolean variable if the RSE is write enabled.
    :param locks_to_create:      Dictionary of the locks to create.
    :param locks:                Dictionary of all locks.
    :param source_rses:          RSE ids of eglible source replicas.
    :param replicas_to_create:   Dictionary of the replicas to create.
    :param replicas:             Dictionary of the replicas.
    :param source_replicas:      Dictionary of the source replicas.
    :param transfers_to_create:  List of transfers to create.
    :param session:              The db session in use.
    :returns:                    True, if the created lock is replicating, False otherwise.
    :attention:                  This method modifies the contents of the locks, locks_to_create, replicas_to_create and replicas input parameters.
    """

    # If it is a Staging Area, the pin has to be extended
    if staging_area:
        lifetime = rule.expires_at - datetime.utcnow()
        lifetime = lifetime.seconds + lifetime.days * 24 * 3600
        transfers_to_create.append(create_transfer_dict(dest_rse_id=rse_id,
                                                        request_type=RequestType.STAGEIN,
                                                        scope=file['scope'],
                                                        name=file['name'],
                                                        rule=rule,
                                                        bytes=file['bytes'],
                                                        md5=file['md5'],
                                                        adler32=file['adler32'],
                                                        ds_scope=dataset['scope'],
                                                        ds_name=dataset['name'],
                                                        lifetime=lifetime,
                                                        session=session))

    existing_replicas = [replica for replica in replicas[(file['scope'], file['name'])] if replica.rse_id == rse_id]

    if existing_replicas:  # A replica already exists (But could be UNAVAILABLE)
        existing_replica = existing_replicas[0]

        # Replica is fully available -- AVAILABLE
        if existing_replica.state in [ReplicaState.AVAILABLE, ReplicaState.TEMPORARY_UNAVAILABLE]:
            new_lock = __create_lock(rule=rule,
                                     rse_id=rse_id,
                                     scope=file['scope'],
                                     name=file['name'],
                                     bytes=file['bytes'],
                                     existing_replica=existing_replica,
                                     state=LockState.OK)
            if rse_id not in locks_to_create:
                locks_to_create[rse_id] = []
            locks_to_create[rse_id].append(new_lock)
            locks[(file['scope'], file['name'])].append(new_lock)
            return False

        # Replica is not available -- UNAVAILABLE
        elif existing_replica.state == ReplicaState.UNAVAILABLE:
            available_source_replica = True
            if source_rses:
                available_source_replica = False
                # Check if there is an eglible source replica for this lock
                if set(source_replicas.get((file['scope'], file['name']), [])).intersection(source_rses):
                    available_source_replica = True
            new_lock = __create_lock(rule=rule,
                                     rse_id=rse_id,
                                     scope=file['scope'],
                                     name=file['name'],
                                     bytes=file['bytes'],
                                     existing_replica=existing_replica,
                                     state=LockState.REPLICATING if (available_source_replica and availability_write) else LockState.STUCK)
            if rse_id not in locks_to_create:
                locks_to_create[rse_id] = []
            locks_to_create[rse_id].append(new_lock)
            locks[(file['scope'], file['name'])].append(new_lock)
            if not staging_area and available_source_replica and availability_write:
                transfers_to_create.append(create_transfer_dict(dest_rse_id=rse_id,
                                                                request_type=RequestType.TRANSFER,
                                                                scope=file['scope'],
                                                                name=file['name'],
                                                                rule=rule,
                                                                lock=new_lock,
                                                                bytes=file['bytes'],
                                                                md5=file['md5'],
                                                                adler32=file['adler32'],
                                                                ds_scope=dataset['scope'],
                                                                ds_name=dataset['name'],
                                                                session=session))
                return True
            return False
        # Replica is not available at the rse yet -- COPYING
        else:
            new_lock = __create_lock(rule=rule,
                                     rse_id=rse_id,
                                     scope=file['scope'],
                                     name=file['name'],
                                     bytes=file['bytes'],
                                     existing_replica=existing_replica,
                                     state=LockState.REPLICATING)
            if rse_id not in locks_to_create:
                locks_to_create[rse_id] = []
            locks_to_create[rse_id].append(new_lock)
            locks[(file['scope'], file['name'])].append(new_lock)
            return True
    else:  # Replica has to be created
        available_source_replica = True
        if source_rses:
            available_source_replica = False
            # Check if there is an eglible source replica for this lock
            if set(source_replicas.get((file['scope'], file['name']), [])).intersection(source_rses):
                available_source_replica = True

        new_replica = __create_replica(rse_id=rse_id,
                                       scope=file['scope'],
                                       name=file['name'],
                                       bytes=file['bytes'],
                                       md5=file['md5'],
                                       adler32=file['adler32'],
                                       state=ReplicaState.COPYING if (available_source_replica and availability_write) else ReplicaState.UNAVAILABLE)
        if rse_id not in replicas_to_create:
            replicas_to_create[rse_id] = []
        replicas_to_create[rse_id].append(new_replica)
        replicas[(file['scope'], file['name'])].append(new_replica)

        new_lock = __create_lock(rule=rule,
                                 rse_id=rse_id,
                                 scope=file['scope'],
                                 name=file['name'],
                                 bytes=file['bytes'],
                                 existing_replica=new_replica,
                                 state=LockState.REPLICATING if (available_source_replica and availability_write) else LockState.STUCK)
        if rse_id not in locks_to_create:
            locks_to_create[rse_id] = []
        locks_to_create[rse_id].append(new_lock)
        locks[(file['scope'], file['name'])].append(new_lock)

        if not staging_area and available_source_replica and availability_write:
            transfers_to_create.append(create_transfer_dict(dest_rse_id=rse_id,
                                                            request_type=RequestType.TRANSFER,
                                                            scope=file['scope'],
                                                            name=file['name'],
                                                            rule=rule,
                                                            lock=new_lock,
                                                            bytes=file['bytes'],
                                                            md5=file['md5'],
                                                            adler32=file['adler32'],
                                                            ds_scope=dataset['scope'],
                                                            ds_name=dataset['name'],
                                                            session=session))
            return True
        return False


def __create_lock(rule, rse_id, scope, name, bytes, state, existing_replica):
    """
    Create and return a new SQLAlchemy Lock object.

    :param rule:              The SQLAlchemy rule object.
    :param rse_id:            The rse_id of the lock.
    :param scope:             The scope of the lock.
    :param name:              The name of the lock.
    :param bytes:             Bytes of the lock.
    :param state:             State of the lock.
    :param existing_replica:  Replica object.
    """

    new_lock = models.ReplicaLock(rule_id=rule.id,
                                  rse_id=rse_id,
                                  scope=scope,
                                  name=name,
                                  account=rule.account,
                                  bytes=bytes,
                                  state=state)
    if state == LockState.OK:
        existing_replica.lock_cnt += 1
        existing_replica.tombstone = None
        rule.locks_ok_cnt += 1
        logging.debug('Creating OK Lock %s:%s for rule %s', scope, name, str(rule.id))
    elif state == LockState.REPLICATING:
        existing_replica.state = ReplicaState.COPYING
        existing_replica.lock_cnt += 1
        existing_replica.tombstone = None
        rule.locks_replicating_cnt += 1
        logging.debug('Creating REPLICATING Lock %s:%s for rule %s', scope, name, str(rule.id))
    elif state == LockState.STUCK:
        existing_replica.lock_cnt += 1
        existing_replica.tombstone = None
        rule.locks_stuck_cnt += 1
        logging.debug('Creating STUCK Lock %s:%s for rule %s', scope, name, str(rule.id))
    return new_lock


def __create_replica(rse_id, scope, name, bytes, state, md5, adler32):
    """
    Create and return a new SQLAlchemy replica object.

    :param rse_id:        RSE id of the replica.
    :param scope:         Scope of the replica.
    :param name:          Name of the replica.
    :param bytes:         Bytes of the replica.
    :param state:         State of the replica.
    :param md5:           MD5 checksum of the replica.
    :param adler32:       ADLER32 checksum of the replica.
    """

    new_replica = models.RSEFileAssociation(rse_id=rse_id,
                                            scope=scope,
                                            name=name,
                                            bytes=bytes,
                                            md5=md5,
                                            adler32=adler32,
                                            tombstone=None,
                                            state=state,
                                            lock_cnt=0)
    return new_replica


@transactional_session
def __update_lock_replica_and_create_transfer(lock, replica, rule, dataset, transfers_to_create, session=None):
    """
    This method updates a lock and replica and fills the corresponding dictionaries.

    :param lock:                 The lock to update.
    :param replica:              The replica to update.
    :param rule:                 Rule to update.
    :param dataset:              Dataset dictionary holding the dataset information.
    :param transfers_to_create:  List of transfers to create.
    :param session:              The db session in use.
    :attention:                  This method modifies the contents of the transfers_to_create input parameters.
    """

    logging.debug('Updating Lock %s:%s for rule %s', lock.scope, lock.name, str(rule.id))
    lock.state = LockState.REPLICATING
    rule.locks_stuck_cnt -= 1
    rule.locks_replicating_cnt += 1
    replica.state = ReplicaState.COPYING

    if not lock.repair_cnt:
        lock.repair_cnt = 1
    else:
        lock.repair_cnt += 1

    if get_rse(rse=None, rse_id=lock.rse_id, session=session).staging_area:
        lifetime = rule.expires_at - datetime.utcnow()
        lifetime = lifetime.seconds + lifetime.days * 24 * 3600
        transfers_to_create.append(create_transfer_dict(dest_rse_id=lock.rse_id,
                                                        scope=lock.scope,
                                                        name=lock.name,
                                                        rule=rule,
                                                        lock=lock,
                                                        bytes=replica.bytes,
                                                        md5=replica.md5,
                                                        adler32=replica.adler32,
                                                        ds_scope=dataset['scope'],
                                                        ds_name=dataset['name'],
                                                        lifetime=lifetime,
                                                        request_type=RequestType.STAGEIN,
                                                        session=session))
    else:
        transfers_to_create.append(create_transfer_dict(dest_rse_id=lock.rse_id,
                                                        scope=lock.scope,
                                                        name=lock.name,
                                                        rule=rule,
                                                        lock=lock,
                                                        bytes=replica.bytes,
                                                        md5=replica.md5,
                                                        adler32=replica.adler32,
                                                        ds_scope=dataset['scope'],
                                                        ds_name=dataset['name'],
                                                        request_type=RequestType.TRANSFER,
                                                        retry_count=1,
                                                        session=session))


@transactional_session
def __set_replica_unavailable(replica, session=None):
    """
    This method updates a replica and sets it to UNAVAILABLE.

    :param replica:              The replica to update.
    :param session:              The db session in use.
    """

    replica.lock_cnt -= 1
    if replica.lock_cnt == 0:
        replica.tombstone = OBSOLETE
        replica.state = ReplicaState.UNAVAILABLE<|MERGE_RESOLUTION|>--- conflicted
+++ resolved
@@ -226,19 +226,12 @@
             if len([lock for lock in locks[(file['scope'], file['name'])] if lock.rule_id == rule.id]) == rule.copies:
                 # Nothing to do as the file already has the requested amount of locks
                 continue
-<<<<<<< HEAD
-            if not preferred_rse_ids:
-                rse_tuples = rseselector.select_rse(size=file['bytes'],
-                                                    preferred_rse_ids=[replica.rse_id for replica in replicas[(file['scope'], file['name'])] if replica.state in [ReplicaState.AVAILABLE, ReplicaState.COPYING, ReplicaState.TEMPORARY_UNAVAILABLE]],
-                                                    blacklist=[replica.rse_id for replica in replicas[(file['scope'], file['name'])] if replica.state == ReplicaState.BEING_DELETED])
-=======
-            rse_coverage = {replica.rse_id: file['bytes'] for replica in replicas[(file['scope'], file['name'])] if replica.state in (ReplicaState.AVAILABLE, ReplicaState.COPYING)}
+            rse_coverage = {replica.rse_id: file['bytes'] for replica in replicas[(file['scope'], file['name'])] if replica.state in (ReplicaState.AVAILABLE, ReplicaState.COPYING, ReplicaState.TEMPORARY_UNAVAILABLE)}
             if len(preferred_rse_ids) == 0:
                 rse_tuples = rseselector.select_rse(size=file['bytes'],
                                                     preferred_rse_ids=rse_coverage.keys(),
                                                     blacklist=[replica.rse_id for replica in replicas[(file['scope'], file['name'])] if replica.state == ReplicaState.BEING_DELETED],
                                                     existing_rse_size=rse_coverage)
->>>>>>> c7fea0fb
             else:
                 rse_tuples = rseselector.select_rse(size=file['bytes'],
                                                     preferred_rse_ids=preferred_rse_ids,
@@ -587,13 +580,9 @@
                 else:
                     blacklist_rses = [bl_lock.rse_id for bl_lock in locks[(file['scope'], file['name'])] if bl_lock.rule_id == rule.id]
                     try:
-                        rse_coverage = {replica.rse_id: file['bytes'] for replica in replicas[(file['scope'], file['name'])] if replica.state in (ReplicaState.AVAILABLE, ReplicaState.COPYING)}
+                        rse_coverage = {replica.rse_id: file['bytes'] for replica in replicas[(file['scope'], file['name'])] if replica.state in (ReplicaState.AVAILABLE, ReplicaState.COPYING, ReplicaState.TEMPORARY_UNAVAILABLE)}
                         rse_tuples = rseselector.select_rse(size=file['bytes'],
-<<<<<<< HEAD
-                                                            preferred_rse_ids=[replica.rse_id for replica in replicas[(file['scope'], file['name'])] if replica.state in [ReplicaState.AVAILABLE, ReplicaState.COPYING, ReplicaState.TEMPORARY_UNAVAILABLE]],
-=======
                                                             preferred_rse_ids=rse_coverage.keys(),
->>>>>>> c7fea0fb
                                                             copies=1,
                                                             blacklist=[replica.rse_id for replica in replicas[(file['scope'], file['name'])] if replica.state == ReplicaState.BEING_DELETED] + blacklist_rses + [lock.rse_id],
                                                             existing_rse_size=rse_coverage)
