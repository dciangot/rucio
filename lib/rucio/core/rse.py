--- conflicted
+++ resolved
@@ -690,11 +690,7 @@
             pass  # String is not JSON
 
     if parameter['scheme'] == 'srm':
-<<<<<<< HEAD
-        if 'web_service_path' not in parameter['extended_attributes']:
-=======
         if ('extended_attributes' not in parameter) or ('web_service_path' not in parameter['extended_attributes']):
->>>>>>> a38a21b9
             raise exception.InvalidObject('Missing values! For SRM, extended_attributes and web_service_path must be specified')
 
     try:
