# Copyright European Organization for Nuclear Research (CERN)
#
# Licensed under the Apache License, Version 2.0 (the "License");
# You may not use this file except in compliance with the License.
# You may obtain a copy of the License at
# http://www.apache.org/licenses/LICENSE-2.0
#
# Authors:
# - Martin Barisits, <martin.barisits@cern.ch>, 2017-2018
# - Mario Lassnig, <mario.lassnig@cern.ch>, 2017-2018
# - Cedric Serfon, <cedric.serfon@cern.ch>, 2018

import datetime
import json
import logging
import time
import traceback

from dogpile.cache import make_region
from dogpile.cache.api import NoValue
from sqlalchemy import and_
from sqlalchemy.exc import IntegrityError
from sqlalchemy.sql.expression import asc, bindparam, text, false

from rucio.common import constants
from rucio.common.exception import RucioException, UnsupportedOperation, InvalidRSEExpression, RSEProtocolNotSupported
from rucio.common.rse_attributes import get_rse_attributes
from rucio.common.utils import construct_surl
from rucio.core import did, message as message_core, request as request_core
from rucio.core.monitor import record_counter, record_timer
from rucio.core.rse import get_rse_name, list_rses
from rucio.core.rse_expression_parser import parse_expression
from rucio.db.sqla import models
from rucio.db.sqla.constants import DIDType, RequestState, FTSState, RSEType, RequestType, ReplicaState
from rucio.db.sqla.session import read_session, transactional_session
from rucio.rse import rsemanager as rsemgr
from rucio.transfertool.fts3 import FTS3Transfertool
<<<<<<< HEAD
from rucio.transfertool.cms_fts3 import CMSUserTransfer
from rucio.common.config import config_get
=======

>>>>>>> 503e2e9a
"""
The core transfer.py is specifically for handling transfer-requests, thus requests
where the external_id is already known.
Requests accessed by request_id  are covered in the core request.py
"""

REGION_SHORT = make_region().configure('dogpile.cache.memcached',
                                       expiration_time=600,
                                       arguments={'url': "127.0.0.1:11211", 'distributed_lock': True})
USER_TRANSFERS = config_get('conveyor', 'user_transfers', False, None)


def submit_bulk_transfers(external_host, files, transfertool='fts3', job_params={}, timeout=None, user_transfer_job=False):
    """
    Submit transfer request to a transfertool.

    :param external_host:  External host name as string
    :param files:          List of Dictionary containing request file.
    :param transfertool:   Transfertool as a string.
    :param job_params:     Metadata key/value pairs for all files as a dictionary.
    :returns:              Transfertool external ID.
    """

    record_counter('core.request.submit_transfer')

    transfer_id = None

    if transfertool == 'fts3':
        ts = time.time()
        job_files = []
        for file in files:
            job_file = {}
            for key in file:
                if key == 'sources':
                    # convert sources from (src_rse, url, src_rse_id, rank) to url
                    job_file[key] = []
                    for source in file[key]:
                        job_file[key].append(source[1])
                else:
                    job_file[key] = file[key]
            job_files.append(job_file)
<<<<<<< HEAD
        if not user_transfer_job:
            transfer_id = FTS3Transfertool(external_host=external_host).submit(files=job_files, job_params=job_params, timeout=timeout)
        elif USER_TRANSFERS == "cms":
            transfer_id = CMSUserTransfer(external_host=external_host).submit(files=job_files, job_params=job_params, timeout=timeout)
=======
        transfer_id = FTS3Transfertool(external_host=external_host).submit(files=job_files, job_params=job_params, timeout=timeout)
>>>>>>> 503e2e9a
        record_timer('core.request.submit_transfers_fts3', (time.time() - ts) * 1000 / len(files))
    return transfer_id


@transactional_session
def prepare_sources_for_transfers(transfers, session=None):
    """
    Prepare the sources for transfers.

    :param transfers:  Dictionary containing request transfer info.
    :param session:    Database session to use.
    """

    try:
        for request_id in transfers:
            rowcount = session.query(models.Request)\
                              .filter_by(id=request_id)\
                              .filter(models.Request.state == RequestState.QUEUED)\
                              .update({'state': transfers[request_id]['state'],
                                       'external_id': transfers[request_id]['external_id'],
                                       'external_host': transfers[request_id]['external_host'],
                                       'dest_url': transfers[request_id]['dest_url'],
                                       'submitted_at': datetime.datetime.utcnow()},
                                      synchronize_session=False)
            if rowcount == 0:
                raise RucioException("Failed to prepare transfer: request %s does not exist or is not in queued state" % (request_id))

            if 'file' in transfers[request_id]:
                file = transfers[request_id]['file']
                for src_rse, src_url, src_rse_id, rank in file['sources']:
                    src_rowcount = session.query(models.Source)\
                                          .filter_by(request_id=request_id)\
                                          .filter(models.Source.rse_id == src_rse_id)\
                                          .update({'is_using': True}, synchronize_session=False)
                    if src_rowcount == 0:
                        models.Source(request_id=file['metadata']['request_id'],
                                      scope=file['metadata']['scope'],
                                      name=file['metadata']['name'],
                                      rse_id=src_rse_id,
                                      dest_rse_id=file['metadata']['dest_rse_id'],
                                      ranking=rank if rank else 0,
                                      bytes=file['metadata']['filesize'],
                                      url=src_url,
                                      is_using=True).\
                            save(session=session, flush=False)

    except IntegrityError as error:
        raise RucioException(error.args)


@transactional_session
def set_transfers_state(transfers, submitted_at, session=None):
    """
    Update the transfer info of a request.

    :param transfers:  Dictionary containing request transfer info.
    :param session:    Database session to use.
    """

    try:
        for request_id in transfers:
            rowcount = session.query(models.Request)\
                              .filter_by(id=request_id)\
                              .filter(models.Request.state == RequestState.SUBMITTING)\
                              .update({'state': transfers[request_id]['state'],
                                       'external_id': transfers[request_id]['external_id'],
                                       'external_host': transfers[request_id]['external_host'],
                                       'source_rse_id': transfers[request_id]['src_rse_id'],
                                       'submitted_at': submitted_at},
                                      synchronize_session=False)
            if rowcount == 0:
                raise RucioException("Failed to set requests %s tansfer %s: request doesn't exist or is not in SUBMITTING state" % (request_id, transfers[request_id]))

            request_type = transfers[request_id].get('request_type', None)
            msg = {'request-id': request_id,
                   'request-type': str(request_type).lower() if request_type else request_type,
                   'scope': transfers[request_id]['scope'],
                   'name': transfers[request_id]['name'],
                   'src-rse-id': transfers[request_id]['metadata'].get('src_rse_id', None),
                   'src-rse': transfers[request_id]['metadata'].get('src_rse', None),
                   'dst-rse-id': transfers[request_id]['metadata'].get('dst_rse_id', None),
                   'dst-rse': transfers[request_id]['metadata'].get('dst_rse', None),
                   'state': str(transfers[request_id]['state']),
                   'activity': transfers[request_id]['metadata'].get('activity', None),
                   'file-size': transfers[request_id]['metadata'].get('filesize', None),
                   'bytes': transfers[request_id]['metadata'].get('filesize', None),
                   'checksum-md5': transfers[request_id]['metadata'].get('md5', None),
                   'checksum-adler': transfers[request_id]['metadata'].get('adler32', None),
                   'external-id': transfers[request_id]['external_id'],
                   'external-host': transfers[request_id]['external_host'],
                   'queued_at': str(submitted_at)}

            if msg['request-type']:
                transfer_status = '%s-%s' % (msg['request-type'], msg['state'])
            else:
                transfer_status = 'transfer-%s' % msg['state']
            transfer_status = transfer_status.lower()
            message_core.add_message(transfer_status, msg, session=session)

    except IntegrityError as error:
        raise RucioException(error.args)


@read_session
def get_next_transfers(request_type, state, limit=100, older_than=None, rse=None, activity=None,
                       process=None, total_processes=None, thread=None, total_threads=None,
                       activity_shares=None, session=None):
    """
    Retrieve the next transfers matching the request type and state.
    Workers are balanced via hashing to reduce concurrency on database.

    :param request_type:      Type of the request as a string or list of strings.
    :param state:             State of the request as a string or list of strings.
    :param limit:             Integer of requests to retrieve.
    :param older_than:        Only select requests older than this DateTime.
    :param process:           Identifier of the caller process as an integer.
    :param total_processes:   Maximum number of processes as an integer.
    :param thread:            Identifier of the caller thread as an integer.
    :param total_threads:     Maximum number of threads as an integer.
    :param activity_shares:   Activity shares dictionary, with number of requests
    :param session:           Database session to use.
    :returns:                 List of a {external_host, external_id} dictionary.
    """

    record_counter('core.request.get_next_transfers.%s-%s' % (request_type, state))

    if total_processes > 1 and total_processes == total_threads:
        raise RucioException("Total process %s is the same with total threads %s, will create potential same hash" % (total_processes, total_threads))

    # lists of one element are not allowed by SQLA, so just duplicate the item
    if type(request_type) is not list:
        request_type = [request_type, request_type]
    elif len(request_type) == 1:
        request_type = [request_type[0], request_type[0]]
    if type(state) is not list:
        state = [state, state]
    elif len(state) == 1:
        state = [state[0], state[0]]

    result = []
    if not activity_shares:
        activity_shares = [None]

    for share in activity_shares:

        query = session.query(models.Request.external_host, models.Request.external_id).with_hint(models.Request, "INDEX(REQUESTS REQUESTS_TYP_STA_UPD_IDX)", 'oracle')\
                                                                                       .distinct()\
                                                                                       .filter(models.Request.state.in_(state))\
                                                                                       .filter(models.Request.request_type.in_(request_type))\
                                                                                       .order_by(asc(models.Request.updated_at))

        if isinstance(older_than, datetime.datetime):
            query = query.filter(models.Request.updated_at < older_than)

        if rse:
            query = query.filter(models.Request.dest_rse_id == rse)

        if share:
            query = query.filter(models.Request.activity == share)
        elif activity:
            query = query.filter(models.Request.activity == activity)

        if (total_processes - 1) > 0:
            if session.bind.dialect.name == 'oracle':
                bindparams = [bindparam('process_number', process), bindparam('total_processes', total_processes - 1)]
                query = query.filter(text('ORA_HASH(rule_id, :total_processes) = :process_number', bindparams=bindparams))
            elif session.bind.dialect.name == 'mysql':
                query = query.filter(text('mod(md5(rule_id), %s) = %s' % (total_processes - 1, process)))
            elif session.bind.dialect.name == 'postgresql':
                query = query.filter(text('mod(abs((\'x\'||md5(rule_id::text))::bit(32)::int), %s) = %s' % (total_processes - 1, process)))

        if (total_threads - 1) > 0:
            if session.bind.dialect.name == 'oracle':
                bindparams = [bindparam('thread_number', thread), bindparam('total_threads', total_threads - 1)]
                query = query.filter(text('ORA_HASH(rule_id, :total_threads) = :thread_number', bindparams=bindparams))
            elif session.bind.dialect.name == 'mysql':
                query = query.filter(text('mod(md5(rule_id), %s) = %s' % (total_threads - 1, thread)))
            elif session.bind.dialect.name == 'postgresql':
                query = query.filter(text('mod(abs((\'x\'||md5(rule_id::text))::bit(32)::int), %s) = %s' % (total_threads - 1, thread)))

        if share:
            query = query.limit(activity_shares[share])
        else:
            query = query.limit(limit)

        tmp = query.all()
        if tmp:
            for t in tmp:
                t2 = {'external_host': t[0], 'external_id': t[1]}
                result.append(t2)
    return result


def bulk_query_transfers(request_host, transfer_ids, transfertool='fts3', timeout=None):
    """
    Query the status of a transfer.

    :param request_host:  Name of the external host.
    :param transfer_ids:  List of (External-ID as a 32 character hex string)
    :param transfertool:  Transfertool name as a string.
    :returns:             Request status information as a dictionary.
    """

    record_counter('core.request.bulk_query_transfers')

    if transfertool == 'fts3':
        try:
            ts = time.time()
<<<<<<< HEAD
            fts_resps = FTS3Transfertool(external_host=request_host).bulk_query(transfer_ids=transfer_ids, timeout=timeout) 
=======
            fts_resps = FTS3Transfertool(external_host=request_host).bulk_query(transfer_ids=transfer_ids, timeout=timeout)
>>>>>>> 503e2e9a
            record_timer('core.request.bulk_query_transfers', (time.time() - ts) * 1000 / len(transfer_ids))
        except Exception:
            raise

        for transfer_id in transfer_ids:
            if transfer_id not in fts_resps:
                fts_resps[transfer_id] = Exception("Transfer id %s is not returned" % transfer_id)
            if fts_resps[transfer_id] and not isinstance(fts_resps[transfer_id], Exception):
                for request_id in fts_resps[transfer_id]:
                    if fts_resps[transfer_id][request_id]['file_state'] in (str(FTSState.FAILED),
                                                                            str(FTSState.FINISHEDDIRTY),
                                                                            str(FTSState.CANCELED)):
                        fts_resps[transfer_id][request_id]['new_state'] = RequestState.FAILED
                    elif fts_resps[transfer_id][request_id]['file_state'] in str(FTSState.FINISHED):
                        fts_resps[transfer_id][request_id]['new_state'] = RequestState.DONE
        return fts_resps
    else:
        raise NotImplementedError

    return None


@transactional_session
def set_transfer_update_time(external_host, transfer_id, update_time=datetime.datetime.utcnow(), session=None):
    """
    Update the state of a request. Fails silently if the transfer_id does not exist.

    :param external_host:  Selected external host as string in format protocol://fqdn:port
    :param transfer_id:    External transfer job id as a string.
    :param update_time:    Time stamp.
    :param session:        Database session to use.
    """

    record_counter('core.request.set_transfer_update_time')

    try:
        rowcount = session.query(models.Request).filter_by(external_id=transfer_id, state=RequestState.SUBMITTED).update({'updated_at': update_time}, synchronize_session=False)
    except IntegrityError as error:
        raise RucioException(error.args)

    if not rowcount:
        raise UnsupportedOperation("Transfer %s doesn't exist or its status is not submitted." % (transfer_id))


def query_latest(external_host, state, last_nhours=1):
    """
    Query the latest transfers in last n hours with state.

    :param external_host:  FTS host name as a string.
    :param state:          FTS job state as a string or a dictionary.
    :param last_nhours:    Latest n hours as an integer.
    :returns:              Requests status information as a dictionary.
    """

    record_counter('core.request.query_latest')

    ts = time.time()
<<<<<<< HEAD
    resps = FTS3Transfertool(external_host=external_host).query_latest(state=state, last_nhours=last_nhours) 
=======
    resps = FTS3Transfertool(external_host=external_host).query_latest(state=state, last_nhours=last_nhours)
>>>>>>> 503e2e9a
    record_timer('core.request.query_latest_fts3.%s.%s_hours' % (external_host, last_nhours), (time.time() - ts) * 1000)

    if not resps:
        return

    ret_resps = []
    for resp in resps:
        if 'job_metadata' not in resp or resp['job_metadata'] is None or 'issuer' not in resp['job_metadata'] or resp['job_metadata']['issuer'] != 'rucio':
            continue

        if 'request_id' not in resp['job_metadata']:
            # submitted by new submitter
            try:
                logging.debug("Transfer %s on %s is %s, decrease its updated_at." % (resp['job_id'], external_host, resp['job_state']))
                set_transfer_update_time(external_host, resp['job_id'], datetime.datetime.utcnow() - datetime.timedelta(hours=24))
            except Exception as error:
                logging.debug("Exception happened when updating transfer updatetime: %s" % str(error).replace('\n', ''))

    return ret_resps


@transactional_session
def touch_transfer(external_host, transfer_id, session=None):
    """
    Update the timestamp of requests in a transfer. Fails silently if the transfer_id does not exist.

    :param request_host:   Name of the external host.
    :param transfer_id:    External transfer job id as a string.
    :param session:        Database session to use.
    """

    record_counter('core.request.touch_transfer')

    try:
        # don't touch it if it's already touched in 30 seconds
        session.query(models.Request).with_hint(models.Request, "INDEX(REQUESTS REQUESTS_EXTERNALID_UQ)", 'oracle')\
                                     .filter_by(external_id=transfer_id)\
                                     .filter(models.Request.state == RequestState.SUBMITTED)\
                                     .filter(models.Request.updated_at < datetime.datetime.utcnow() - datetime.timedelta(seconds=30))\
                                     .update({'updated_at': datetime.datetime.utcnow()}, synchronize_session=False)
    except IntegrityError as error:
        raise RucioException(error.args)


@transactional_session
def update_transfer_state(external_host, transfer_id, state, session=None):
    """
    Used by poller to update the internal state of transfer,
    after the response by the external transfertool.

    :param request_host:          Name of the external host.
    :param transfer_id:           External transfer job id as a string.
    :param state:                 Request state as a string.
    :param session:               The database session to use.
    :returns commit_or_rollback:  Boolean.
    """

    try:
        if state == RequestState.LOST:
            reqs = request_core.get_requests_by_transfer(external_host, transfer_id, session=session)
            for req in reqs:
                logging.info('REQUEST %s OF TRANSFER %s ON %s STATE %s' % (str(req['request_id']), external_host, transfer_id, str(state)))
                src_rse_id = req.get('source_rse_id', None)
                dst_rse_id = req.get('dest_rse_id', None)
                src_rse = None
                dst_rse = None
                if src_rse_id:
                    src_rse = get_rse_name(src_rse_id, session=session)
                if dst_rse_id:
                    dst_rse = get_rse_name(dst_rse_id, session=session)
                response = {'new_state': state,
                            'transfer_id': transfer_id,
                            'job_state': state,
                            'src_url': None,
                            'dst_url': req['dest_url'],
                            'duration': 0,
                            'reason': "The FTS job lost",
                            'scope': req.get('scope', None),
                            'name': req.get('name', None),
                            'src_rse': src_rse,
                            'dst_rse': dst_rse,
                            'request_id': req.get('request_id', None),
                            'activity': req.get('activity', None),
                            'src_rse_id': req.get('source_rse_id', None),
                            'dst_rse_id': req.get('dest_rse_id', None),
                            'previous_attempt_id': req.get('previous_attempt_id', None),
                            'adler32': req.get('adler32', None),
                            'md5': req.get('md5', None),
                            'filesize': req.get('filesize', None),
                            'external_host': external_host,
                            'job_m_replica': None,
                            'created_at': req.get('created_at', None),
                            'submitted_at': req.get('submitted_at', None),
                            'details': None,
                            'account': req.get('account', None)}

                err_msg = request_core.get_transfer_error(response['new_state'], response['reason'] if 'reason' in response else None)
                request_core.set_request_state(req['request_id'],
                                               response['new_state'],
                                               transfer_id=transfer_id,
                                               src_rse_id=src_rse_id,
                                               err_msg=err_msg,
                                               session=session)

                request_core.add_monitor_message(req, response, session=session)
        else:
            __set_transfer_state(external_host, transfer_id, state, session=session)
        return True
    except UnsupportedOperation as error:
        logging.warning("Transfer %s on %s doesn't exist - Error: %s" % (transfer_id, external_host, str(error).replace('\n', '')))
        return False


@read_session
def get_transfer_requests_and_source_replicas(process=None, total_processes=None, thread=None, total_threads=None,
                                              limit=None, activity=None, older_than=None, rses=None, schemes=None,
                                              bring_online=43200, retry_other_fts=False, failover_schemes=None, session=None):
    """
    Get transfer requests and the associated source replicas

    :param process:               Current process.
    :param total_processes:       Total processes.
    :param thread:                Thread number.
    :param total_threads:         Total threads.
    :param limit:                 Limit.
    :param activity:              Activity.
    :param older_than:            Get transfers older than.
    :param rses:                  Include RSES.
    :param schemes:               Include schemes.
    :param bring_online:          Bring online timeout.
    :parm retry_other_fts:        Retry other fts servers.
    :param failover_schemes:      Failover schemes.
    :session:                     The database session in use.
    :returns:                     transfers, reqs_no_source, reqs_scheme_mismatch, reqs_only_tape_source
    """

    req_sources = __list_transfer_requests_and_source_replicas(process=process,
                                                               total_processes=total_processes,
                                                               thread=thread,
                                                               total_threads=total_threads,
                                                               limit=limit,
                                                               activity=activity,
                                                               older_than=older_than,
                                                               rses=rses,
                                                               session=session)

    unavailable_read_rse_ids = __get_unavailable_read_rse_ids(session=session)

    bring_online_local = bring_online
    transfers, rses_info, protocols, rse_attrs, reqs_no_source, reqs_only_tape_source, reqs_scheme_mismatch = {}, {}, {}, {}, [], [], []
    for id, rule_id, scope, name, md5, adler32, bytes, activity, attributes, previous_attempt_id, dest_rse_id, source_rse_id, rse, deterministic, rse_type, path, retry_count, src_url, ranking, link_ranking in req_sources:
        transfer_src_type = "DISK"
        transfer_dst_type = "DISK"
        allow_tape_source = True
        try:
            if rses and dest_rse_id not in rses:
                continue

            current_schemes = schemes
            if previous_attempt_id and failover_schemes:
                current_schemes = failover_schemes

            if id not in transfers:
                if id not in reqs_no_source:
                    reqs_no_source.append(id)

                # source_rse_id will be None if no source replicas
                # rse will be None if rse is staging area
                if source_rse_id is None or rse is None:
                    continue

                if link_ranking is None:
                    logging.debug("Request %s: no link from %s to %s" % (id, source_rse_id, dest_rse_id))
                    continue

                if source_rse_id in unavailable_read_rse_ids:
                    continue

                # Get destination rse information
                if dest_rse_id not in rses_info:
                    dest_rse = get_rse_name(rse_id=dest_rse_id, session=session)
                    rses_info[dest_rse_id] = rsemgr.get_rse_info(dest_rse, session=session)
                if dest_rse_id not in rse_attrs:
                    rse_attrs[dest_rse_id] = get_rse_attributes(dest_rse_id, session=session)

                # Get the source rse information
                if source_rse_id not in rses_info:
                    source_rse = get_rse_name(rse_id=source_rse_id, session=session)
                    rses_info[source_rse_id] = rsemgr.get_rse_info(source_rse, session=session)
                if source_rse_id not in rse_attrs:
                    rse_attrs[source_rse_id] = get_rse_attributes(source_rse_id, session=session)

                attr = None
                if attributes:
                    if type(attributes) is dict:
                        attr = json.loads(json.dumps(attributes))
                    else:
                        attr = json.loads(str(attributes))

                # parse source expression
                source_replica_expression = attr["source_replica_expression"] if (attr and "source_replica_expression" in attr) else None
                if source_replica_expression:
                    try:
                        parsed_rses = parse_expression(source_replica_expression, session=session)
                    except InvalidRSEExpression as error:
                        logging.error("Invalid RSE exception %s: %s" % (source_replica_expression, error))
                        continue
                    else:
                        allowed_rses = [x['rse'] for x in parsed_rses]
                        if rse not in allowed_rses:
                            continue

                # parse allow tape source expression, not finally version.
                # allow_tape_source = attr["allow_tape_source"] if (attr and "allow_tape_source" in attr) else True
                allow_tape_source = True

                # Find matching scheme between destination and source
                try:
                    matching_scheme = rsemgr.find_matching_scheme(rse_settings_dest=rses_info[dest_rse_id],
                                                                  rse_settings_src=rses_info[source_rse_id],
                                                                  operation_src='third_party_copy',
                                                                  operation_dest='third_party_copy',
                                                                  domain='wan',
                                                                  scheme=current_schemes)
                except RSEProtocolNotSupported:
                    logging.error('Operation "third_party_copy" not supported by %s with schemes %s' % (rses_info[dest_rse_id]['rse'], current_schemes))
                    if id in reqs_no_source:
                        reqs_no_source.remove(id)
                    if id not in reqs_scheme_mismatch:
                        reqs_scheme_mismatch.append(id)
                    continue

                # Get destination protocol
                if dest_rse_id not in protocols:
                    try:
                        protocols[dest_rse_id] = rsemgr.create_protocol(rses_info[dest_rse_id], 'third_party_copy', matching_scheme[0])
                    except RSEProtocolNotSupported:
                        logging.error('Operation "third_party_copy" not supported by %s with schemes %s' % (rses_info[dest_rse_id]['rse'], current_schemes))
                        if id in reqs_no_source:
                            reqs_no_source.remove(id)
                        if id not in reqs_scheme_mismatch:
                            reqs_scheme_mismatch.append(id)
                        continue

                # get dest space token
                dest_spacetoken = None
                if protocols[dest_rse_id].attributes and \
                   'extended_attributes' in protocols[dest_rse_id].attributes and \
                   protocols[dest_rse_id].attributes['extended_attributes'] and \
                   'space_token' in protocols[dest_rse_id].attributes['extended_attributes']:
                    dest_spacetoken = protocols[dest_rse_id].attributes['extended_attributes']['space_token']

                # Compute the destination url
                if rses_info[dest_rse_id]['deterministic']:
                    dest_url = list(protocols[dest_rse_id].lfns2pfns(lfns={'scope': scope, 'name': name}).values())[0]
                else:
                    # compute dest url in case of non deterministic
                    # naming convention, etc.
                    dsn = 'other'
                    if attr and 'ds_name' in attr:
                        dsn = attr["ds_name"]

                    else:
                        # select a containing dataset
                        for parent in did.list_parent_dids(scope, name):
                            if parent['type'] == DIDType.DATASET:
                                dsn = parent['name']
                                break
                    # DQ2 path always starts with /, but prefix might not end with /
                    naming_convention = rse_attrs[dest_rse_id].get('naming_convention', None)
                    dest_path = construct_surl(dsn, name, naming_convention)
                    if rses_info[dest_rse_id]['rse_type'] == RSEType.TAPE or rses_info[dest_rse_id]['rse_type'] == 'TAPE':
                        if retry_count or activity == 'Recovery':
                            dest_path = '%s_%i' % (dest_path, int(time.time()))

                    dest_url = list(protocols[dest_rse_id].lfns2pfns(lfns={'scope': scope, 'name': name, 'path': dest_path}).values())[0]

                # Get source protocol
                source_rse_id_key = '%s_%s' % (source_rse_id, '_'.join([matching_scheme[0], matching_scheme[1]]))
                if source_rse_id_key not in protocols:
                    try:
                        protocols[source_rse_id_key] = rsemgr.create_protocol(rses_info[source_rse_id], 'third_party_copy', matching_scheme[1])
                    except RSEProtocolNotSupported:
                        logging.error('Operation "read" not supported by %s with schemes %s' % (rses_info[source_rse_id]['rse'], matching_scheme[1]))
                        if id in reqs_no_source:
                            reqs_no_source.remove(id)
                        if id not in reqs_scheme_mismatch:
                            reqs_scheme_mismatch.append(id)
                        continue

                source_url = list(protocols[source_rse_id_key].lfns2pfns(lfns={'scope': scope, 'name': name, 'path': path}).values())[0]

                # Extend the metadata dictionary with request attributes
                overwrite, bring_online = True, None
                if rses_info[source_rse_id]['rse_type'] == RSEType.TAPE or rses_info[source_rse_id]['rse_type'] == 'TAPE':
                    bring_online = bring_online_local
                    transfer_src_type = "TAPE"
                    if not allow_tape_source:
                        if id not in reqs_only_tape_source:
                            reqs_only_tape_source.append(id)
                        if id in reqs_no_source:
                            reqs_no_source.remove(id)
                        continue

                if rses_info[dest_rse_id]['rse_type'] == RSEType.TAPE or rses_info[dest_rse_id]['rse_type'] == 'TAPE':
                    overwrite = False
                    transfer_dst_type = "TAPE"

                # get external_host
                fts_hosts = rse_attrs[dest_rse_id].get('fts', None)
                if not fts_hosts:
                    logging.error('Source RSE %s FTS attribute not defined - SKIP REQUEST %s' % (rse, id))
                    continue
                if retry_count is None:
                    retry_count = 0
                fts_list = fts_hosts.split(",")

                verify_checksum = 'both'
                if not rse_attrs[dest_rse_id].get('verify_checksum', True):
                    if not rse_attrs[source_rse_id].get('verify_checksum', True):
                        verify_checksum = 'none'
                    else:
                        verify_checksum = 'source'
                else:
                    if not rse_attrs[source_rse_id].get('verify_checksum', True):
                        verify_checksum = 'destination'
                    else:
                        verify_checksum = 'both'

                external_host = fts_list[0]
                if retry_other_fts:
                    external_host = fts_list[retry_count % len(fts_list)]

                file_metadata = {'request_id': id,
                                 'scope': scope,
                                 'name': name,
                                 'activity': activity,
                                 'request_type': str(RequestType.TRANSFER).lower(),
                                 'src_type': transfer_src_type,
                                 'dst_type': transfer_dst_type,
                                 'src_rse': rse,
                                 'dst_rse': rses_info[dest_rse_id]['rse'],
                                 'src_rse_id': source_rse_id,
                                 'dest_rse_id': dest_rse_id,
                                 'filesize': bytes,
                                 'md5': md5,
                                 'adler32': adler32,
                                 'verify_checksum': verify_checksum}

                if previous_attempt_id:
                    file_metadata['previous_attempt_id'] = previous_attempt_id

                transfers[id] = {'request_id': id,
                                 'schemes': __add_compatible_schemes(schemes=[matching_scheme[0]], allowed_schemes=current_schemes),
                                 # 'src_urls': [source_url],
                                 'sources': [(rse, source_url, source_rse_id, ranking if ranking is not None else 0, link_ranking)],
                                 'dest_urls': [dest_url],
                                 'src_spacetoken': None,
                                 'dest_spacetoken': dest_spacetoken,
                                 'overwrite': overwrite,
                                 'bring_online': bring_online,
                                 'copy_pin_lifetime': attr.get('lifetime', -1),
                                 'external_host': external_host,
                                 'selection_strategy': 'auto',
                                 'rule_id': rule_id,
                                 'file_metadata': file_metadata}
            else:
                current_schemes = transfers[id]['schemes']

                # source_rse_id will be None if no source replicas
                # rse will be None if rse is staging area
                if source_rse_id is None or rse is None:
                    continue

                if link_ranking is None or link_ranking == 0:
                    logging.debug("Request %s: no link from %s to %s" % (id, source_rse_id, dest_rse_id))
                    continue

                if source_rse_id in unavailable_read_rse_ids:
                    continue

                attr = None
                if attributes:
                    if type(attributes) is dict:
                        attr = json.loads(json.dumps(attributes))
                    else:
                        attr = json.loads(str(attributes))

                # parse source expression
                source_replica_expression = attr["source_replica_expression"] if (attr and "source_replica_expression" in attr) else None
                if source_replica_expression:
                    try:
                        parsed_rses = parse_expression(source_replica_expression, session=session)
                    except InvalidRSEExpression as error:
                        logging.error("Invalid RSE exception %s: %s" % (source_replica_expression, error))
                        continue
                    else:
                        allowed_rses = [x['rse'] for x in parsed_rses]
                        if rse not in allowed_rses:
                            continue

                # parse allow tape source expression, not finally version.
                allow_tape_source = attr["allow_tape_source"] if (attr and "allow_tape_source" in attr) else True

                # Compute the source rse information
                if source_rse_id not in rses_info:
                    source_rse = get_rse_name(rse_id=source_rse_id, session=session)
                    rses_info[source_rse_id] = rsemgr.get_rse_info(source_rse, session=session)

                # Get protocol
                source_rse_id_key = '%s_%s' % (source_rse_id, '_'.join(current_schemes))
                if source_rse_id_key not in protocols:
                    try:
                        protocols[source_rse_id_key] = rsemgr.create_protocol(rses_info[source_rse_id], 'third_party_copy', current_schemes)
                    except RSEProtocolNotSupported:
                        logging.error('Operation "third_party_copy" not supported by %s with schemes %s' % (rses_info[source_rse_id]['rse'], current_schemes))
                        continue
                source_url = list(protocols[source_rse_id_key].lfns2pfns(lfns={'scope': scope, 'name': name, 'path': path}).values())[0]

                if ranking is None:
                    ranking = 0
                # TAPE should not mixed with Disk and should not use as first try
                # If there is a source whose ranking is no less than the Tape ranking, Tape will not be used.
                if rses_info[source_rse_id]['rse_type'] == RSEType.TAPE or rses_info[source_rse_id]['rse_type'] == 'TAPE':
                    # current src_rse is Tape
                    if not allow_tape_source:
                        continue
                    if not transfers[id]['bring_online']:
                        # the sources already founded are disks.

                        avail_top_ranking = None
                        founded_sources = transfers[id]['sources']
                        for founded_source in founded_sources:
                            if avail_top_ranking is None:
                                avail_top_ranking = founded_source[3]
                                continue
                            if founded_source[3] is not None and founded_source[3] > avail_top_ranking:
                                avail_top_ranking = founded_source[3]

                        if avail_top_ranking >= ranking:
                            # current Tape source is not the highest ranking, will use disk sources
                            continue
                        else:
                            transfers[id]['sources'] = []
                            transfers[id]['bring_online'] = bring_online_local
                            transfer_src_type = "TAPE"
                            transfers[id]['file_metadata']['src_type'] = transfer_src_type
                            transfers[id]['file_metadata']['src_rse'] = rse
                    else:
                        # the sources already founded is Tape too.
                        # multiple Tape source replicas are not allowed in FTS3.
                        if transfers[id]['sources'][0][3] > ranking or (transfers[id]['sources'][0][3] == ranking and transfers[id]['sources'][0][4] <= link_ranking):
                            continue
                        else:
                            transfers[id]['sources'] = []
                            transfers[id]['bring_online'] = bring_online_local
                            transfers[id]['file_metadata']['src_rse'] = rse
                else:
                    # current src_rse is Disk
                    if transfers[id]['bring_online']:
                        # the founded sources are Tape

                        avail_top_ranking = None
                        founded_sources = transfers[id]['sources']
                        for founded_source in founded_sources:
                            if avail_top_ranking is None:
                                avail_top_ranking = founded_source[3]
                                continue
                            if founded_source[3] is not None and founded_source[3] > avail_top_ranking:
                                avail_top_ranking = founded_source[3]

                        if ranking >= avail_top_ranking:
                            # current disk replica has higher ranking than founded sources
                            # remove founded Tape sources
                            transfers[id]['sources'] = []
                            transfers[id]['bring_online'] = None
                            transfer_src_type = "DISK"
                            transfers[id]['file_metadata']['src_type'] = transfer_src_type
                            transfers[id]['file_metadata']['src_rse'] = rse
                        else:
                            continue

                # transfers[id]['src_urls'].append((source_rse_id, source_url))
                transfers[id]['sources'].append((rse, source_url, source_rse_id, ranking, link_ranking))

        except:
            logging.critical("Exception happened when trying to get transfer for request %s: %s" % (id, traceback.format_exc()))
            break

    for id in transfers:
        if id in reqs_no_source:
            reqs_no_source.remove(id)
        if id in reqs_only_tape_source:
            reqs_only_tape_source.remove(id)
        if id in reqs_scheme_mismatch:
            reqs_scheme_mismatch.remove(id)

    return transfers, reqs_no_source, reqs_scheme_mismatch, reqs_only_tape_source


@read_session
def __list_transfer_requests_and_source_replicas(process=None, total_processes=None, thread=None, total_threads=None,
                                                 limit=None, activity=None, older_than=None, rses=None, session=None):
    """
    List requests with source replicas

    :param process:          Identifier of the caller process as an integer.
    :param total_processes:  Maximum number of processes as an integer.
    :param thread:           Identifier of the caller thread as an integer.
    :param total_threads:    Maximum number of threads as an integer.
    :param limit:            Integer of requests to retrieve.
    :param activity:         Activity to be selected.
    :param older_than:       Only select requests older than this DateTime.
    :param rses:             List of rse_id to select requests.
    :param session:          Database session to use.
    :returns:                List.
    """
    if total_processes > 1 and total_processes == total_threads:
        raise RucioException("Total process %s is the same with total threads %s, will create potential same hash" % (total_processes, total_threads))

    sub_requests = session.query(models.Request.id,
                                 models.Request.rule_id,
                                 models.Request.scope,
                                 models.Request.name,
                                 models.Request.md5,
                                 models.Request.adler32,
                                 models.Request.bytes,
                                 models.Request.activity,
                                 models.Request.attributes,
                                 models.Request.previous_attempt_id,
                                 models.Request.dest_rse_id,
                                 models.Request.retry_count)\
        .with_hint(models.Request, "INDEX(REQUESTS REQUESTS_TYP_STA_UPD_IDX)", 'oracle')\
        .filter(models.Request.state == RequestState.QUEUED)\
        .filter(models.Request.request_type == RequestType.TRANSFER)

    if isinstance(older_than, datetime.datetime):
        sub_requests = sub_requests.filter(models.Request.requested_at < older_than)

    if activity:
        sub_requests = sub_requests.filter(models.Request.activity == activity)

    if (total_processes - 1) > 0:
        if session.bind.dialect.name == 'oracle':
            bindparams = [bindparam('process_number', process), bindparam('total_processes', total_processes - 1)]
            sub_requests = sub_requests.filter(text('ORA_HASH(rule_id, :total_processes) = :process_number', bindparams=bindparams))
        elif session.bind.dialect.name == 'mysql':
            sub_requests = sub_requests.filter(text('mod(md5(rule_id), %s) = %s' % (total_processes - 1, process)))
        elif session.bind.dialect.name == 'postgresql':
            sub_requests = sub_requests.filter(text('mod(abs((\'x\'||md5(rule_id::text))::bit(32)::int), %s) = %s' % (total_processes - 1, process)))

    if (total_threads - 1) > 0:
        if session.bind.dialect.name == 'oracle':
            bindparams = [bindparam('thread_number', thread), bindparam('total_threads', total_threads - 1)]
            sub_requests = sub_requests.filter(text('ORA_HASH(rule_id, :total_threads) = :thread_number', bindparams=bindparams))
        elif session.bind.dialect.name == 'mysql':
            sub_requests = sub_requests.filter(text('mod(md5(rule_id), %s) = %s' % (total_threads - 1, thread)))
        elif session.bind.dialect.name == 'postgresql':
            sub_requests = sub_requests.filter(text('mod(abs((\'x\'||md5(rule_id::text))::bit(32)::int), %s) = %s' % (total_threads - 1, thread)))

    if limit:
        sub_requests = sub_requests.limit(limit)

    sub_requests = sub_requests.subquery()

    query = session.query(sub_requests.c.id,
                          sub_requests.c.rule_id,
                          sub_requests.c.scope,
                          sub_requests.c.name,
                          sub_requests.c.md5,
                          sub_requests.c.adler32,
                          sub_requests.c.bytes,
                          sub_requests.c.activity,
                          sub_requests.c.attributes,
                          sub_requests.c.previous_attempt_id,
                          sub_requests.c.dest_rse_id,
                          models.RSEFileAssociation.rse_id,
                          models.RSE.rse,
                          models.RSE.deterministic,
                          models.RSE.rse_type,
                          models.RSEFileAssociation.path,
                          sub_requests.c.retry_count,
                          models.Source.url,
                          models.Source.ranking,
                          models.Distance.ranking)\
        .outerjoin(models.RSEFileAssociation, and_(sub_requests.c.scope == models.RSEFileAssociation.scope,
                                                   sub_requests.c.name == models.RSEFileAssociation.name,
                                                   models.RSEFileAssociation.state == ReplicaState.AVAILABLE,
                                                   sub_requests.c.dest_rse_id != models.RSEFileAssociation.rse_id))\
        .with_hint(models.RSEFileAssociation, "+ index(replicas REPLICAS_PK)", 'oracle')\
        .outerjoin(models.RSE, and_(models.RSE.id == models.RSEFileAssociation.rse_id,
                                    models.RSE.staging_area == false(),
                                    models.RSE.deleted == false()))\
        .outerjoin(models.Source, and_(sub_requests.c.id == models.Source.request_id,
                                       models.RSE.id == models.Source.rse_id))\
        .with_hint(models.Source, "+ index(sources SOURCES_PK)", 'oracle')\
        .outerjoin(models.Distance, and_(sub_requests.c.dest_rse_id == models.Distance.dest_rse_id,
                                         models.RSEFileAssociation.rse_id == models.Distance.src_rse_id))\
        .with_hint(models.Distance, "+ index(distances DISTANCES_PK)", 'oracle')

    if rses:
        result = []
        for item in query.all():
            dest_rse_id = item[9]
            if dest_rse_id in rses:
                result.append(item)
        return result
    else:
        return query.all()


@transactional_session
def __set_transfer_state(external_host, transfer_id, new_state, session=None):
    """
    Update the state of a transfer. Fails silently if the transfer_id does not exist.

    :param external_host:  Selected external host as string in format protocol://fqdn:port
    :param transfer_id:    External transfer job id as a string.
    :param new_state:      New state as string.
    :param session:        Database session to use.
    """

    record_counter('core.request.set_transfer_state')

    try:
        rowcount = session.query(models.Request).filter_by(external_id=transfer_id).update({'state': new_state, 'updated_at': datetime.datetime.utcnow()}, synchronize_session=False)
    except IntegrityError as error:
        raise RucioException(error.args)

    if not rowcount:
        raise UnsupportedOperation("Transfer %s on %s state %s cannot be updated." % (transfer_id, external_host, new_state))


@read_session
def __get_unavailable_read_rse_ids(session=None):
    """
    Get unavailable read rse ids
    """

    key = 'unavailable_read_rse_ids'
    result = REGION_SHORT.get(key)
    if type(result) is NoValue:
        try:
            logging.debug("Refresh unavailable read rses")
            unavailable_read_rses = list_rses(filters={'availability_read': False}, session=session)
            unavailable_read_rse_ids = [r['id'] for r in unavailable_read_rses]
            REGION_SHORT.set(key, unavailable_read_rse_ids)
            return unavailable_read_rse_ids
        except:
            logging.warning("Failed to refresh unavailable read rses, error: %s" % (traceback.format_exc()))
            return []
    return result


def __add_compatible_schemes(schemes, allowed_schemes):
    """
    Add the compatible schemes to a list of schemes

    :param schemes:           Schemes as input.
    :param allowed_schemes:   Allowed schemes, only these can be in the output.
    :returns:                 List of schemes
    """

    return_schemes = []
    for scheme in schemes:
        if scheme in allowed_schemes:
            return_schemes.append(scheme)
            for scheme_map_scheme in constants.SCHEME_MAP.get(scheme, []):
                if scheme_map_scheme not in allowed_schemes:
                    continue
                else:
                    return_schemes.append(scheme_map_scheme)
    return list(set(return_schemes))<|MERGE_RESOLUTION|>--- conflicted
+++ resolved
@@ -35,12 +35,8 @@
 from rucio.db.sqla.session import read_session, transactional_session
 from rucio.rse import rsemanager as rsemgr
 from rucio.transfertool.fts3 import FTS3Transfertool
-<<<<<<< HEAD
 from rucio.transfertool.cms_fts3 import CMSUserTransfer
 from rucio.common.config import config_get
-=======
-
->>>>>>> 503e2e9a
 """
 The core transfer.py is specifically for handling transfer-requests, thus requests
 where the external_id is already known.
@@ -82,14 +78,10 @@
                 else:
                     job_file[key] = file[key]
             job_files.append(job_file)
-<<<<<<< HEAD
         if not user_transfer_job:
             transfer_id = FTS3Transfertool(external_host=external_host).submit(files=job_files, job_params=job_params, timeout=timeout)
         elif USER_TRANSFERS == "cms":
             transfer_id = CMSUserTransfer(external_host=external_host).submit(files=job_files, job_params=job_params, timeout=timeout)
-=======
-        transfer_id = FTS3Transfertool(external_host=external_host).submit(files=job_files, job_params=job_params, timeout=timeout)
->>>>>>> 503e2e9a
         record_timer('core.request.submit_transfers_fts3', (time.time() - ts) * 1000 / len(files))
     return transfer_id
 
@@ -298,11 +290,7 @@
     if transfertool == 'fts3':
         try:
             ts = time.time()
-<<<<<<< HEAD
             fts_resps = FTS3Transfertool(external_host=request_host).bulk_query(transfer_ids=transfer_ids, timeout=timeout) 
-=======
-            fts_resps = FTS3Transfertool(external_host=request_host).bulk_query(transfer_ids=transfer_ids, timeout=timeout)
->>>>>>> 503e2e9a
             record_timer('core.request.bulk_query_transfers', (time.time() - ts) * 1000 / len(transfer_ids))
         except Exception:
             raise
@@ -360,11 +348,7 @@
     record_counter('core.request.query_latest')
 
     ts = time.time()
-<<<<<<< HEAD
     resps = FTS3Transfertool(external_host=external_host).query_latest(state=state, last_nhours=last_nhours) 
-=======
-    resps = FTS3Transfertool(external_host=external_host).query_latest(state=state, last_nhours=last_nhours)
->>>>>>> 503e2e9a
     record_timer('core.request.query_latest_fts3.%s.%s_hours' % (external_host, last_nhours), (time.time() - ts) * 1000)
 
     if not resps:
