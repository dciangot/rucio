--- conflicted
+++ resolved
@@ -1,6 +1,5 @@
 # All dependencies needed to run rucio should be defined here
 
-<<<<<<< HEAD
 SQLAlchemy==1.2.4           # db backend
 alembic==0.9.8              # Lightweight database migration tool for SQLAlchemy
 Mako==1.0.7                 # Templating language - Dependency of alembic
@@ -45,49 +44,6 @@
 idna==2.6                   # Internationalized Domain Names in Applications (IDNA) - Dependency of requests
 fts3-rest-API==3.7.1        # FTS rest API
 MyProxyClient==2.0.1        # myproxy client bindings
-=======
-SQLAlchemy==1.2.7                                 # db backend
-alembic==0.9.9                                    # Lightweight database migration tool for SQLAlchemy
-Mako==1.0.7                                       # Templating language - Dependency of alembic
-python-editor==1.0.3                              # Programmatically open an editor, capture the result
-flup==1.0.3                                       # Needed to deploy web.py in lighthttpd
-web.py==0.39                                      # Python web framework
-python-memcached==1.59                            # Quick and small memcached client for Python
-jsonschema==2.6.0                                 # JSON Schema
-python-dateutil==2.7.2                            # Extensions to the standard datetime module
-pysftp==0.2.9                                     # forces installation of paramikoi and pycrypto
-pycrypto==2.6.1                                   # Cryptographic modules
-s3cmd==2.0.1                                      # Package built from http://s3tools.org/download
-stomp.py==4.1.20                                  # ActiveMQ Messaging Protocol
-dnspython==1.15.0                                 # To resolve ActiveMQ broker alias
-pystatsd==0.1.10; python_version == '2.7'         # Needed to log into graphite with more than 1 Hz
-pygeoip==0.3.2                                    # GeoIP API
-geoip2==2.8.0                                     # GeoIP2 API (for IPv6 support)
-ipaddress==1.0.22                                 # IPv4/IPv6 manipulation library - Dependency of geoip2
-maxminddb==1.3.0                                  # extension for reading the MaxMind DB format - Dependency of geoip2
-threadpool==1.3.2                                 # threadpool
-cffi==1.11.5                                      # Foreign Function Interface for Python calling C code
-pycparser==2.18                                   # C parser in Python - Dependency of cffi
-gcloud==0.18.3                                    # API Client library for Google Cloud
-googleapis-common-protos==1.5.3                   # Common protobufs used in Google APIs - Dependency of gcloud
-httplib2==0.11.3                                  # A comprehensive HTTP client library
-pyOpenSSL==17.5.0                                 # Python wrapper module around the OpenSSL library
-cryptography==2.2.2                               # Cryptographic recipes and primitives - Dependency of pyOpenSSL
-oauth2client==4.1.2                               # OAuth 2.0 client library
-protobuf==3.5.2.post1                             # Protocol Buffers - Dependency of gcloud
-grpcio==1.11.0                                    # Package for gRPC Python.
-enum34==1.1.6                                     # Python 3.4 Enum backported - Dependency of grpcio
-pyasn1==0.4.2                                     # Dependency of oauth2client
-pyasn1-modules==0.2.1                             # A collection of ASN.1-based protocols modules - Dependency of oauth2client
-rsa==3.4.2                                        # Pure-Python RSA implementation
-retrying==1.3.3                                   # general-purpose retrying library to simplify the task of adding retry behavior to just about anything
-functools32==3.2.3.post2; python_version == '2.7'    # explicitly needed on CC7
-redis==2.10.6                                     # Python client for Redis key-value store
-numpy==1.14.2                                     # Numpy for forecasting T3C
-paramiko==2.4.1                                   # SSH2 protocol library
-Flask==0.12.2                                     # Python web framework
-idna==2.6                                         # Internationalized Domain Names in Applications (IDNA) - Dependency of requests
->>>>>>> 503e2e9a
 # All dependencies needed to run rucio client should be defined here
 setuptools>=39.0.1                                # Python packaging utilities
 argparse>=1.4.0; python_version == '2.6'          # Command-line parsing library
