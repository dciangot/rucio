# All dependencies needed to develop/test rucio should be defined here

pinocchio==0.4.2            # Extensions for the 'nose' unit testing framework
Paste==2.0.3                # Utilities for web development in pyton
unittest2==1.1.0            # backport of unittest lib in python 2.7
coverage==4.4.2             # Nose module for test coverage
Sphinx==1.6.5               # required to build documentation
sphinx-rtd-theme==0.2.4     # Read the Docs theme for Sphinx
Jinja2==2.10                # template engine
sphinxcontrib-httpdomain==1.6.0 # Provides a Sphinx domain for describing RESTful HTTP APIs
stub==0.2.1; python_version == '2.7' # Temporarily modify callable behaviour and object attributes
Pygments==2.2.0             # Python Syntax highlighter
docutils==0.14              # Needed for sphinx
pyflakes==1.6.0             # Passive checker of Python programs
flake8==3.5.0               # Wrapper around PyFlakes&pep8
pylint==1.7.4; python_version >= '2.7' # static code analysis. Last release compatible with python 2.6
virtualenv==15.1.0          # Virtual Python Environment builder
tox==2.9.1                  # Automate and standardize testing in Python
pytest==3.2.5
pytest-xdist==1.20.1        # py.test xdist plugin for distributed testing and loop-on-failing modes
xmltodict==0.11.0           # Makes working with XML feel like you are working with JSON
pytz==2017.3                # World timezone definitions, modern and historical
Babel==2.5.1                # Internationalization utilities - Dependency of sphinx
<<<<<<< HEAD
subprocess32==3.2.7         # A backport of the subprocess module from Python 3.2/3.3 for use on 2.x.
fts3-rest-API==3.7.1        # FTS rest API
MyProxyClient==2.0.1        # myproxy client bindings
=======
subprocess32==3.2.7; python_version <= '3.0' # A backport of the subprocess module from Python 3.2/3.3 for use on 2.x.
pycodestyle==2.3.1          # New package replacing pep8
>>>>>>> 503e2e9a
<|MERGE_RESOLUTION|>--- conflicted
+++ resolved
@@ -21,11 +21,6 @@
 xmltodict==0.11.0           # Makes working with XML feel like you are working with JSON
 pytz==2017.3                # World timezone definitions, modern and historical
 Babel==2.5.1                # Internationalization utilities - Dependency of sphinx
-<<<<<<< HEAD
 subprocess32==3.2.7         # A backport of the subprocess module from Python 3.2/3.3 for use on 2.x.
 fts3-rest-API==3.7.1        # FTS rest API
-MyProxyClient==2.0.1        # myproxy client bindings
-=======
-subprocess32==3.2.7; python_version <= '3.0' # A backport of the subprocess module from Python 3.2/3.3 for use on 2.x.
-pycodestyle==2.3.1          # New package replacing pep8
->>>>>>> 503e2e9a
+MyProxyClient==2.0.1        # myproxy client bindings